--- conflicted
+++ resolved
@@ -122,20 +122,12 @@
 
 // GRPCCaseFnMap is the map for all gRPC case creation function.
 var GRPCCaseFnMap = map[string]GRPCCraeteFn{
-<<<<<<< HEAD
 	"GetRegion":               newGetRegion(),
 	"GetRegionEnableFollower": newGetRegionEnableFollower(),
 	"GetStore":                newGetStore(),
 	"GetStores":               newGetStores(),
 	"ScanRegions":             newScanRegions(),
 	"Tso":                     newTso(),
-=======
-	"GetRegion":   newGetRegion(),
-	"GetStore":    newGetStore(),
-	"GetStores":   newGetStores(),
-	"ScanRegions": newScanRegions(),
-	"Tso":         newTso(),
->>>>>>> 12035116
 }
 
 // GRPCCaseMap is the map for all gRPC case creation function.
@@ -147,11 +139,7 @@
 	Do(context.Context, pdHttp.Client) error
 }
 
-<<<<<<< HEAD
-// HTTPCraeteFn is function type to create GRPCCase.
-=======
 // HTTPCraeteFn is function type to create HTTPCase.
->>>>>>> 12035116
 type HTTPCraeteFn func() HTTPCase
 
 // HTTPCaseFnMap is the map for all HTTP case creation function.
@@ -171,14 +159,8 @@
 	return func() HTTPCase {
 		return &minResolvedTS{
 			baseCase: &baseCase{
-<<<<<<< HEAD
 				name: "GetMinResolvedTS",
 				cfg:  newConfig(),
-=======
-				name:  "GetMinResolvedTS",
-				qps:   1000,
-				burst: 1,
->>>>>>> 12035116
 			},
 		}
 	}
@@ -204,14 +186,8 @@
 	return func() HTTPCase {
 		return &regionsStats{
 			baseCase: &baseCase{
-<<<<<<< HEAD
 				name: "GetRegionStatus",
 				cfg:  newConfig(),
-=======
-				name:  "GetRegionStatus",
-				qps:   100,
-				burst: 1,
->>>>>>> 12035116
 			},
 			regionSample: 1000,
 		}
@@ -245,14 +221,8 @@
 	return func() GRPCCase {
 		return &getRegion{
 			baseCase: &baseCase{
-<<<<<<< HEAD
 				name: "GetRegion",
 				cfg:  newConfig(),
-=======
-				name:  "GetRegion",
-				qps:   10000,
-				burst: 1,
->>>>>>> 12035116
 			},
 		}
 	}
@@ -300,14 +270,8 @@
 	return func() GRPCCase {
 		return &scanRegions{
 			baseCase: &baseCase{
-<<<<<<< HEAD
 				name: "ScanRegions",
 				cfg:  newConfig(),
-=======
-				name:  "ScanRegions",
-				qps:   10000,
-				burst: 1,
->>>>>>> 12035116
 			},
 			regionSample: 10000,
 		}
@@ -334,14 +298,8 @@
 	return func() GRPCCase {
 		return &tso{
 			baseCase: &baseCase{
-<<<<<<< HEAD
 				name: "Tso",
 				cfg:  newConfig(),
-=======
-				name:  "Tso",
-				qps:   10000,
-				burst: 1,
->>>>>>> 12035116
 			},
 		}
 	}
@@ -363,14 +321,8 @@
 	return func() GRPCCase {
 		return &getStore{
 			baseCase: &baseCase{
-<<<<<<< HEAD
 				name: "GetStore",
 				cfg:  newConfig(),
-=======
-				name:  "GetStore",
-				qps:   10000,
-				burst: 1,
->>>>>>> 12035116
 			},
 		}
 	}
@@ -393,14 +345,8 @@
 	return func() GRPCCase {
 		return &getStores{
 			baseCase: &baseCase{
-<<<<<<< HEAD
 				name: "GetStores",
 				cfg:  newConfig(),
-=======
-				name:  "GetStores",
-				qps:   10000,
-				burst: 1,
->>>>>>> 12035116
 			},
 		}
 	}
