// Copyright 2022 TiKV Project Authors.
//
// Licensed under the Apache License, Version 2.0 (the "License");
// you may not use this file except in compliance with the License.
// You may obtain a copy of the License at
//
//     http://www.apache.org/licenses/LICENSE-2.0
//
// Unless required by applicable law or agreed to in writing, software
// distributed under the License is distributed on an "AS IS" BASIS,
// WITHOUT WARRANTIES OR CONDITIONS OF ANY KIND, either express or implied.
// See the License for the specific language governing permissions and
// limitations under the License.

package audit

import (
<<<<<<< HEAD
	"github.com/prometheus/client_golang/prometheus"
	"github.com/tikv/pd/pkg/requestutil"
=======
	"net/http"
>>>>>>> cd8f7b75
)

const (
	// PrometheusHistogram is label name of PrometheusCounterBackend
	PrometheusHistogram = "prometheus-histogram"
)

// BackendLabels is used to store some audit backend labels.
type BackendLabels struct {
	Labels []string
}

// LabelMatcher is used to help backend implement audit.Backend
type LabelMatcher struct {
	backendLabel string
}

// Match is used to check whether backendLabel is in the labels
func (m *LabelMatcher) Match(labels *BackendLabels) bool {
	for _, item := range labels.Labels {
		if m.backendLabel == item {
			return true
		}
	}
	return false
}

// Sequence is used to help backend implement audit.Backend
type Sequence struct {
	before bool
}

// ProcessBeforeHandler is used to identify whether this backend should execute before handler
func (s *Sequence) ProcessBeforeHandler() bool {
	return s.before
}

// Backend defines what function audit backend should hold
type Backend interface {
	// ProcessHTTPRequest is used to perform HTTP audit process
	ProcessHTTPRequest(req *http.Request) bool
	// Match is used to determine if the backend matches
	Match(*BackendLabels) bool
<<<<<<< HEAD
}

type PrometheusHistogramBackend struct {
	*LabelMatcher
	histogramVec *prometheus.HistogramVec
}

// NewPrometheusHistogramBackend returns a PrometheusHistogramBackend
func NewPrometheusHistogramBackend(histogramVec *prometheus.HistogramVec) Backend {
	return &PrometheusHistogramBackend{
		LabelMatcher: &LabelMatcher{backendLabel: PrometheusHistogram},
		histogramVec: histogramVec,
	}
}

// ProcessHTTPRequest is used to implement audit.Backend
func (l *PrometheusHistogramBackend) ProcessHTTPRequest(event *requestutil.RequestInfo) bool {

	return true
=======
	ProcessBeforeHandler() bool
>>>>>>> cd8f7b75
}<|MERGE_RESOLUTION|>--- conflicted
+++ resolved
@@ -15,12 +15,9 @@
 package audit
 
 import (
-<<<<<<< HEAD
+	"net/http"
+
 	"github.com/prometheus/client_golang/prometheus"
-	"github.com/tikv/pd/pkg/requestutil"
-=======
-	"net/http"
->>>>>>> cd8f7b75
 )
 
 const (
@@ -64,27 +61,26 @@
 	ProcessHTTPRequest(req *http.Request) bool
 	// Match is used to determine if the backend matches
 	Match(*BackendLabels) bool
-<<<<<<< HEAD
+	ProcessBeforeHandler() bool
 }
 
 type PrometheusHistogramBackend struct {
 	*LabelMatcher
+	*Sequence
 	histogramVec *prometheus.HistogramVec
 }
 
 // NewPrometheusHistogramBackend returns a PrometheusHistogramBackend
-func NewPrometheusHistogramBackend(histogramVec *prometheus.HistogramVec) Backend {
+func NewPrometheusHistogramBackend(histogramVec *prometheus.HistogramVec, before bool) Backend {
 	return &PrometheusHistogramBackend{
 		LabelMatcher: &LabelMatcher{backendLabel: PrometheusHistogram},
+		Sequence:     &Sequence{before: before},
 		histogramVec: histogramVec,
 	}
 }
 
 // ProcessHTTPRequest is used to implement audit.Backend
-func (l *PrometheusHistogramBackend) ProcessHTTPRequest(event *requestutil.RequestInfo) bool {
+func (l *PrometheusHistogramBackend) ProcessHTTPRequest(req *http.Request) bool {
 
 	return true
-=======
-	ProcessBeforeHandler() bool
->>>>>>> cd8f7b75
 }