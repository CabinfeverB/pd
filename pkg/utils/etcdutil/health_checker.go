--- conflicted
+++ resolved
@@ -146,16 +146,10 @@
 }
 
 func (checker *healthChecker) close() {
-<<<<<<< HEAD
 	checker.healthyClients.Range(func(key, value any) bool {
-		client := value.(*healthyClient)
-		client.Close()
-=======
-	checker.healthyClients.Range(func(key, value interface{}) bool {
 		healthyCli := value.(*healthyClient)
 		healthyCli.healthState.Set(0)
 		healthyCli.Client.Close()
->>>>>>> 1c548652
 		return true
 	})
 }
