// Copyright 2022 TiKV Project Authors.
//
// Licensed under the Apache License, Version 2.0 (the "License");
// you may not use this file except in compliance with the License.
// You may obtain a copy of the License at
//
//     http://www.apache.org/licenses/LICENSE-2.0
//
// Unless required by applicable law or agreed to in writing, software
// distributed under the License is distributed on an "AS IS" BASIS,g
// WITHOUT WARRANTIES OR CONDITIONS OF ANY KIND, either express or implied.
// See the License for the specific language governing permissions and
// limitations under the License.

package server

import (
	"math"
	"time"

	"github.com/gogo/protobuf/proto"
	rmpb "github.com/pingcap/kvproto/pkg/resource_manager"
)

const (
	defaultRefillRate    = 10000
	defaultInitialTokens = 10 * 10000
	defaultMaxTokens     = 1e7
)

const (
<<<<<<< HEAD
	defaultInitialTokens = 10 * 10000
	defaultMaxTokens     = 1e7
)

var reserveRatio float64 = 0.05

// GroupTokenBucket is a token bucket for a resource group.
// TODO: statistics Consumption
=======
	defaultReserveRatio    = 0.05
	defaultLoanCoefficient = 2
)

// GroupTokenBucket is a token bucket for a resource group.
// TODO: statistics consumption @JmPotato
>>>>>>> 43637018
type GroupTokenBucket struct {
	*rmpb.TokenBucket `json:"token_bucket,omitempty"`
	// MaxTokens limits the number of tokens that can be accumulated
	MaxTokens float64 `json:"max_tokens,omitempty"`

<<<<<<< HEAD
	Consumption *rmpb.TokenBucketsRequest `json:"consumption,omitempty"`
	LastUpdate  *time.Time                `json:"last_update,omitempty"`
	Initialized bool                      `json:"initialized"`
=======
	Consumption *rmpb.Consumption `json:"consumption,omitempty"`
	LastUpdate  *time.Time        `json:"last_update,omitempty"`
	Initialized bool              `json:"initialized"`
>>>>>>> 43637018
}

// NewGroupTokenBucket returns a new GroupTokenBucket
func NewGroupTokenBucket(tokenBucket *rmpb.TokenBucket) GroupTokenBucket {
	return GroupTokenBucket{
		TokenBucket: tokenBucket,
		MaxTokens:   defaultMaxTokens,
	}
}

// patch patches the token bucket settings.
func (t *GroupTokenBucket) patch(settings *rmpb.TokenBucket) {
	if settings == nil {
		return
	}
	tb := proto.Clone(t.TokenBucket).(*rmpb.TokenBucket)
	if settings.GetSettings() != nil {
		if tb == nil {
			tb = &rmpb.TokenBucket{}
		}
		tb.Settings = settings.GetSettings()
	}

	// the settings in token is delta of the last update and now.
	tb.Tokens += settings.GetTokens()
	t.TokenBucket = tb
}

<<<<<<< HEAD
// update updates the token bucket.
func (t *GroupTokenBucket) update(now time.Time) {
=======
// init initializes the group token bucket.
func (t *GroupTokenBucket) init(now time.Time) {
	if t.Settings.FillRate == 0 {
		t.Settings.FillRate = defaultRefillRate
	}
	if t.Tokens < defaultInitialTokens {
		t.Tokens = defaultInitialTokens
	}
	// TODO: If we support init or modify MaxTokens in the future, we can move following code.
	if t.Tokens > t.MaxTokens {
		t.MaxTokens = t.Tokens
	}
	t.LastUpdate = &now
	t.Initialized = true
}

// request requests tokens from the group token bucket.
func (t *GroupTokenBucket) request(now time.Time, neededTokens float64, targetPeriodMs uint64) (*rmpb.TokenBucket, int64) {
>>>>>>> 43637018
	if !t.Initialized {
		t.init(now)
	} else {
		delta := now.Sub(*t.LastUpdate)
		if delta > 0 {
			t.Tokens += float64(t.Settings.FillRate) * delta.Seconds()
			t.LastUpdate = &now
		}
		if t.Tokens > t.MaxTokens {
			t.Tokens = t.MaxTokens
		}
<<<<<<< HEAD
		// TODO: If we support init or modify MaxTokens in the future, we can move following code.
		if t.Tokens > t.MaxTokens {
			t.MaxTokens = t.Tokens
		}
		t.LastUpdate = &now
		t.Initialized = true
		return
=======
>>>>>>> 43637018
	}

	var res rmpb.TokenBucket
	res.Settings = &rmpb.TokenLimitSettings{}
	// FillRate is used for the token server unavailable in abnormal situation.
	if neededTokens <= 0 {
		return &res, 0
	}
<<<<<<< HEAD
	if t.Tokens > t.MaxTokens {
		t.Tokens = t.MaxTokens
	}
}

// request requests tokens from the token bucket.
func (t *GroupTokenBucket) request(
	neededTokens float64, targetPeriodMs uint64,
) (*rmpb.TokenBucket, int64) {
	var res rmpb.TokenBucket
	res.Settings = &rmpb.TokenLimitSettings{}
	// FillRate is used for the token server unavailable in abnormal situation.
	if neededTokens <= 0 {
		return &res, 0
	}

=======

>>>>>>> 43637018
	// If the current tokens can directly meet the requirement, returns the need token
	if t.Tokens >= neededTokens {
		t.Tokens -= neededTokens
		// granted the total request tokens
		res.Tokens = neededTokens
		return &res, 0
	}

	// Firstly allocate the remaining tokens
	var grantedTokens float64
	if t.Tokens > 0 {
		grantedTokens = t.Tokens
		neededTokens -= grantedTokens
<<<<<<< HEAD
	}

	var trickleTime = time.Duration(targetPeriodMs) * time.Millisecond
	availableRate := float64(t.Settings.FillRate)
	// When there are debt, the allotment will match the fill rate.
	// We will have a threshold, beyond which the token allocation will be a minimum.
	// the current threshold is fill rate * target period * 2.
	// 				|
	// fill rate	|· · · · · · · · ·
	// 				|					·
	//				|						·
	// 				| 				  			·
	// 				|								·
	// reserve rate |									· · · ·
	// 				|
	// rate		0 	-----------------------------------------------
	// 				debt 		period token		2*period token
	if debt := -t.Tokens; debt > 0 {
		debt -= float64(t.Settings.FillRate) * trickleTime.Seconds()
		if debt > 0 {
			debtRate := debt / float64(targetPeriodMs/1000)
			availableRate -= debtRate
			availableRate = math.Max(availableRate, reserveRatio*float64(t.Settings.FillRate))
		}
	}

	consumptionDuration := time.Duration(float64(time.Second) * (neededTokens / availableRate))
	if consumptionDuration <= trickleTime {
		grantedTokens += neededTokens
	} else {
		grantedTokens += availableRate * trickleTime.Seconds()
	}
	t.Tokens -= grantedTokens
	res.Tokens = grantedTokens
	return &res, trickleTime.Milliseconds()
=======
		t.Tokens = 0
	}

	var targetPeriodTime = time.Duration(targetPeriodMs) * time.Millisecond
	var trickleTime = 0.

	// When there are loan, the allotment will match the fill rate.
	// We will have k threshold, beyond which the token allocation will be a minimum.
	// The threshold unit is `fill rate * target period`.
	//               |
	// k*fill_rate   |* * * * * *     *
	//               |                        *
	//     ***       |                                 *
	//               |                                           *
	//               |                                                     *
	//   fill_rate   |                                                                 *
	// reserve_rate  |                                                                              *
	//               |
	// grant_rate 0  ------------------------------------------------------------------------------------
	//         loan      ***    k*period_token    (k+k-1)*period_token    ***      (k+k+1...+1)*period_token
	p := make([]float64, defaultLoanCoefficient)
	p[0] = float64(defaultLoanCoefficient) * float64(t.Settings.FillRate) * targetPeriodTime.Seconds()
	for i := 1; i < defaultLoanCoefficient; i++ {
		p[i] = float64(defaultLoanCoefficient-i)*float64(t.Settings.FillRate)*targetPeriodTime.Seconds() + p[i-1]
	}
	for i := 0; i < defaultLoanCoefficient && neededTokens > 0 && trickleTime < targetPeriodTime.Seconds(); i++ {
		loan := -t.Tokens
		if loan > p[i] {
			continue
		}
		roundReserveTokens := p[i] - loan
		fillRate := float64(defaultLoanCoefficient-i) * float64(t.Settings.FillRate)
		if roundReserveTokens > neededTokens {
			t.Tokens -= neededTokens
			grantedTokens += neededTokens
			neededTokens = 0
		} else {
			roundReserveTime := roundReserveTokens / fillRate
			if roundReserveTime+trickleTime >= targetPeriodTime.Seconds() {
				roundTokens := (targetPeriodTime.Seconds() - trickleTime) * fillRate
				neededTokens -= roundTokens
				t.Tokens -= roundTokens
				grantedTokens += roundTokens
				trickleTime = targetPeriodTime.Seconds()
			} else {
				grantedTokens += roundReserveTokens
				neededTokens -= roundReserveTokens
				t.Tokens -= roundReserveTokens
				trickleTime += roundReserveTime
			}
		}
	}
	if grantedTokens < defaultReserveRatio*float64(t.Settings.FillRate)*targetPeriodTime.Seconds() {
		t.Tokens -= defaultReserveRatio*float64(t.Settings.FillRate)*targetPeriodTime.Seconds() - grantedTokens
		grantedTokens = defaultReserveRatio * float64(t.Settings.FillRate) * targetPeriodTime.Seconds()
	}
	res.Tokens = grantedTokens
	return &res, targetPeriodTime.Milliseconds()
>>>>>>> 43637018
}<|MERGE_RESOLUTION|>--- conflicted
+++ resolved
@@ -15,7 +15,6 @@
 package server
 
 import (
-	"math"
 	"time"
 
 	"github.com/gogo/protobuf/proto"
@@ -29,37 +28,20 @@
 )
 
 const (
-<<<<<<< HEAD
-	defaultInitialTokens = 10 * 10000
-	defaultMaxTokens     = 1e7
-)
-
-var reserveRatio float64 = 0.05
-
-// GroupTokenBucket is a token bucket for a resource group.
-// TODO: statistics Consumption
-=======
 	defaultReserveRatio    = 0.05
 	defaultLoanCoefficient = 2
 )
 
 // GroupTokenBucket is a token bucket for a resource group.
 // TODO: statistics consumption @JmPotato
->>>>>>> 43637018
 type GroupTokenBucket struct {
 	*rmpb.TokenBucket `json:"token_bucket,omitempty"`
 	// MaxTokens limits the number of tokens that can be accumulated
 	MaxTokens float64 `json:"max_tokens,omitempty"`
 
-<<<<<<< HEAD
-	Consumption *rmpb.TokenBucketsRequest `json:"consumption,omitempty"`
-	LastUpdate  *time.Time                `json:"last_update,omitempty"`
-	Initialized bool                      `json:"initialized"`
-=======
 	Consumption *rmpb.Consumption `json:"consumption,omitempty"`
 	LastUpdate  *time.Time        `json:"last_update,omitempty"`
 	Initialized bool              `json:"initialized"`
->>>>>>> 43637018
 }
 
 // NewGroupTokenBucket returns a new GroupTokenBucket
@@ -88,10 +70,6 @@
 	t.TokenBucket = tb
 }
 
-<<<<<<< HEAD
-// update updates the token bucket.
-func (t *GroupTokenBucket) update(now time.Time) {
-=======
 // init initializes the group token bucket.
 func (t *GroupTokenBucket) init(now time.Time) {
 	if t.Settings.FillRate == 0 {
@@ -110,7 +88,6 @@
 
 // request requests tokens from the group token bucket.
 func (t *GroupTokenBucket) request(now time.Time, neededTokens float64, targetPeriodMs uint64) (*rmpb.TokenBucket, int64) {
->>>>>>> 43637018
 	if !t.Initialized {
 		t.init(now)
 	} else {
@@ -122,16 +99,6 @@
 		if t.Tokens > t.MaxTokens {
 			t.Tokens = t.MaxTokens
 		}
-<<<<<<< HEAD
-		// TODO: If we support init or modify MaxTokens in the future, we can move following code.
-		if t.Tokens > t.MaxTokens {
-			t.MaxTokens = t.Tokens
-		}
-		t.LastUpdate = &now
-		t.Initialized = true
-		return
-=======
->>>>>>> 43637018
 	}
 
 	var res rmpb.TokenBucket
@@ -140,26 +107,6 @@
 	if neededTokens <= 0 {
 		return &res, 0
 	}
-<<<<<<< HEAD
-	if t.Tokens > t.MaxTokens {
-		t.Tokens = t.MaxTokens
-	}
-}
-
-// request requests tokens from the token bucket.
-func (t *GroupTokenBucket) request(
-	neededTokens float64, targetPeriodMs uint64,
-) (*rmpb.TokenBucket, int64) {
-	var res rmpb.TokenBucket
-	res.Settings = &rmpb.TokenLimitSettings{}
-	// FillRate is used for the token server unavailable in abnormal situation.
-	if neededTokens <= 0 {
-		return &res, 0
-	}
-
-=======
-
->>>>>>> 43637018
 	// If the current tokens can directly meet the requirement, returns the need token
 	if t.Tokens >= neededTokens {
 		t.Tokens -= neededTokens
@@ -173,43 +120,6 @@
 	if t.Tokens > 0 {
 		grantedTokens = t.Tokens
 		neededTokens -= grantedTokens
-<<<<<<< HEAD
-	}
-
-	var trickleTime = time.Duration(targetPeriodMs) * time.Millisecond
-	availableRate := float64(t.Settings.FillRate)
-	// When there are debt, the allotment will match the fill rate.
-	// We will have a threshold, beyond which the token allocation will be a minimum.
-	// the current threshold is fill rate * target period * 2.
-	// 				|
-	// fill rate	|· · · · · · · · ·
-	// 				|					·
-	//				|						·
-	// 				| 				  			·
-	// 				|								·
-	// reserve rate |									· · · ·
-	// 				|
-	// rate		0 	-----------------------------------------------
-	// 				debt 		period token		2*period token
-	if debt := -t.Tokens; debt > 0 {
-		debt -= float64(t.Settings.FillRate) * trickleTime.Seconds()
-		if debt > 0 {
-			debtRate := debt / float64(targetPeriodMs/1000)
-			availableRate -= debtRate
-			availableRate = math.Max(availableRate, reserveRatio*float64(t.Settings.FillRate))
-		}
-	}
-
-	consumptionDuration := time.Duration(float64(time.Second) * (neededTokens / availableRate))
-	if consumptionDuration <= trickleTime {
-		grantedTokens += neededTokens
-	} else {
-		grantedTokens += availableRate * trickleTime.Seconds()
-	}
-	t.Tokens -= grantedTokens
-	res.Tokens = grantedTokens
-	return &res, trickleTime.Milliseconds()
-=======
 		t.Tokens = 0
 	}
 
@@ -268,5 +178,4 @@
 	}
 	res.Tokens = grantedTokens
 	return &res, targetPeriodTime.Milliseconds()
->>>>>>> 43637018
 }