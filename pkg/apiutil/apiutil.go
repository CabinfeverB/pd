--- conflicted
+++ resolved
@@ -139,11 +139,7 @@
 // GetComponentNameOnHTTP returns component name from Request Header
 func GetComponentNameOnHTTP(r *http.Request) string {
 	componentName := r.Header.Get(componentSignatureKey)
-<<<<<<< HEAD
 	if len(componentName) == 0 {
-=======
-	if componentName == "" {
->>>>>>> dfdf0e23
 		componentName = componentAnonymousValue
 	}
 	return componentName
@@ -152,11 +148,11 @@
 // ComponentSignatureRoundTripper is used to add component signature in HTTP header
 type ComponentSignatureRoundTripper struct {
 	proxied   http.RoundTripper
-	component *string
+	component string
 }
 
 // NewComponentSignatureRoundTripper returns a new ComponentSignatureRoundTripper.
-func NewComponentSignatureRoundTripper(roundTripper http.RoundTripper, componentName *string) *ComponentSignatureRoundTripper {
+func NewComponentSignatureRoundTripper(roundTripper http.RoundTripper, componentName string) *ComponentSignatureRoundTripper {
 	return &ComponentSignatureRoundTripper{
 		proxied:   roundTripper,
 		component: componentName,
@@ -165,7 +161,7 @@
 
 // RoundTrip is used to implement RoundTripper
 func (rt *ComponentSignatureRoundTripper) RoundTrip(req *http.Request) (resp *http.Response, err error) {
-	req.Header.Add(componentSignatureKey, *rt.component)
+	req.Header.Add(componentSignatureKey, rt.component)
 	// Send the request, get the response and the error
 	resp, err = rt.proxied.RoundTrip(req)
 	return
