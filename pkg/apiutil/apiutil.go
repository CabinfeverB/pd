--- conflicted
+++ resolved
@@ -137,7 +137,6 @@
 	}
 }
 
-<<<<<<< HEAD
 // GetHTTPRouteName return mux route name registered for ServiceName
 func GetHTTPRouteName(req *http.Request) (string, bool) {
 	route := mux.CurrentRoute(req)
@@ -147,7 +146,8 @@
 		}
 	}
 	return "", false
-=======
+}
+
 // GetComponentNameOnHTTP return component name from Request Header
 func GetComponentNameOnHTTP(r *http.Request) string {
 	componentName := r.Header.Get(ComponentSignatureKey)
@@ -157,7 +157,6 @@
 	return componentName
 }
 
-// ComponentSignatureRoundTripper is used to add component signature in HTTP header
 type ComponentSignatureRoundTripper struct {
 	Proxied   http.RoundTripper
 	Component string
@@ -169,5 +168,4 @@
 	// Send the request, get the response and the error
 	resp, err = rt.Proxied.RoundTrip(req)
 	return
->>>>>>> d4c21796
 }