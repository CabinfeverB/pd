--- conflicted
+++ resolved
@@ -133,17 +133,6 @@
 	t.Parallel()
 	re := require.New(t)
 	// to make test stabel, scale out bucket duration
-<<<<<<< HEAD
-	windowSizeTest := time.Second
-	bucketNumTest := 10
-	optsForTest := []bbrOption{
-		WithWindow(windowSizeTest),
-		WithBucket(bucketNumTest),
-	}
-	cfg := newConfig(optsForTest...)
-=======
-	bucketDuration := windowSizeTest / time.Duration(bucketNumTest)
->>>>>>> 8ad5886d
 	_, feedback := createConcurrencyFeedback()
 	bbr := newBBR(cfg, feedback)
 	re.Equal(int64(600000), bbr.getMaxInFlight())
