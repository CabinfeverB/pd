// Copyright 2023 TiKV Project Authors.
//
// Licensed under the Apache License, Version 2.0 (the "License");
// you may not use this file except in compliance with the License.
// You may obtain a copy of the License at
//
//     http://www.apache.org/licenses/LICENSE-2.0
//
// Unless required by applicable law or agreed to in writing, software
// distributed under the License is distributed on an "AS IS" BASIS,
// WITHOUT WARRANTIES OR CONDITIONS OF ANY KIND, either express or implied.
// See the License for the specific language governing permissions and
// limitations under the License.

package ratelimit

import (
<<<<<<< HEAD
=======
	"math"

>>>>>>> 53f496f6
	"github.com/tikv/pd/pkg/errs"
	"github.com/tikv/pd/pkg/utils/syncutil"
	"golang.org/x/time/rate"
)

// DoneFunc is done function.
type DoneFunc func()

// DimensionConfig is the limit dimension config of one label
type DimensionConfig struct {
	// qps conifg
	QPS      float64
	QPSBurst int
	// concurrency config
	ConcurrencyLimit uint64
	// BBR config
	EnableBBR bool
}

type limiter struct {
	cfg         *DimensionConfig
	mu          syncutil.RWMutex
	concurrency *concurrencyLimiter
	rate        *RateLimiter
	bbr         *bbr
}

func newLimiter() *limiter {
	lim := &limiter{
<<<<<<< HEAD
		cfg: &DimensionConfig{},
=======
		cfg:         &DimensionConfig{},
		concurrency: newConcurrencyLimiter(0),
>>>>>>> 53f496f6
	}
	return lim
}

func (l *limiter) getConcurrencyLimiter() *concurrencyLimiter {
	l.mu.RLock()
	defer l.mu.RUnlock()
	return l.concurrency
}

func (l *limiter) getRateLimiter() *RateLimiter {
	l.mu.RLock()
	defer l.mu.RUnlock()
	return l.rate
}

func (l *limiter) getBBR() *bbr {
	l.mu.RLock()
	defer l.mu.RUnlock()
	return l.bbr
}

<<<<<<< HEAD
func (l *limiter) deleteRateLimiter() bool {
=======
func (l *limiter) deleteRateLimiter() {
>>>>>>> 53f496f6
	l.mu.Lock()
	defer l.mu.Unlock()
	l.cfg.QPS = 0
	l.cfg.QPSBurst = 0
	l.rate = nil
<<<<<<< HEAD
	return l.isEmpty()
}

func (l *limiter) deleteConcurrency() bool {
	l.mu.Lock()
	defer l.mu.Unlock()
	l.concurrency = nil
	l.cfg.ConcurrencyLimit = 0
	return l.isEmpty()
}

func (l *limiter) deleteBBR() bool {
=======
}

func (l *limiter) deleteBBR() {
>>>>>>> 53f496f6
	l.mu.Lock()
	defer l.mu.Unlock()
	l.bbr = nil
	l.cfg.EnableBBR = false
	if l.cfg.ConcurrencyLimit > 0 {
		if l.concurrency != nil {
			l.concurrency.setLimit(l.cfg.ConcurrencyLimit)
		}
	} else {
		l.concurrency = nil
	}
	return l.isEmpty()
}

<<<<<<< HEAD
func (l *limiter) isEmpty() bool {
	return l.concurrency == nil && l.rate == nil
}

func (l *limiter) getQPSLimiterStatus() (limit rate.Limit, burst int) {
	baseLimiter := l.getRateLimiter()
	if baseLimiter != nil {
		return baseLimiter.Limit(), baseLimiter.Burst()
	}
	return 0, 0
}

func (l *limiter) getConcurrencyLimiterStatus() (limit uint64, current uint64) {
	baseLimiter := l.getConcurrencyLimiter()
	if baseLimiter != nil {
		return baseLimiter.getLimit(), baseLimiter.getCurrent()
	}
=======
func (l *limiter) getQPSLimiterStatus() (limit rate.Limit, burst int) {
	baseLimiter := l.getRateLimiter()
	if baseLimiter != nil {
		return baseLimiter.Limit(), baseLimiter.Burst()
	}
	return 0, 0
}

func (l *limiter) getConcurrencyLimiterStatus() (limit uint64, current uint64) {
	baseLimiter := l.getConcurrencyLimiter()
	if baseLimiter != nil {
		return baseLimiter.getLimit(), baseLimiter.getCurrent()
	}
>>>>>>> 53f496f6
	return 0, 0
}

func (l *limiter) getBBRStatus() (enable bool, limit int64) {
	baseLimiter := l.getBBR()
	if baseLimiter != nil {
<<<<<<< HEAD
		return true, baseLimiter.bbrStatus.getMaxInFlight()
	}
	return false, 0
}

func (l *limiter) updateBBRConfig(enable bool, o ...bbrOption) UpdateStatus {
	oldEnableBBR, _ := l.getBBRStatus()
	if oldEnableBBR == enable {
		return BBRNoChange
	}
	if !enable {
		l.deleteBBR()
		return BBRDeleted
	}
	l.mu.Lock()
	defer l.mu.Unlock()
	l.cfg.EnableBBR = enable
	if l.concurrency == nil {
		l.concurrency = newConcurrencyLimiter(uint64(inf))
	}
	fb := func(s *bbrStatus) {
		if s.getMinRT() == infRT {
			current := l.concurrency.getCurrent()
			l.concurrency.tryToSetLimit(current)
		} else {
			l.concurrency.tryToSetLimit(uint64(s.getMaxInFlight()))
		}
	}
	l.bbr = newBBR(newConfig(o...), fb)
	return BBRChanged
}

func (l *limiter) updateConcurrencyConfig(limit uint64) UpdateStatus {
	oldConcurrencyLimit, _ := l.getConcurrencyLimiterStatus()
	if oldConcurrencyLimit == limit {
		return ConcurrencyNoChange
	}
	if limit < 1 {
		l.deleteConcurrency()
		return ConcurrencyDeleted
=======
		return true, baseLimiter.bbrStatus.getRDP()
	}
	return false, 0
}

func (l *limiter) updateBBRConfig(enable bool, o ...bbrOption) UpdateStatus {
	oldEnableBBR, _ := l.getBBRStatus()
	if oldEnableBBR == enable {
		return BBRNoChange
	}
	if !enable {
		l.deleteBBR()
		return BBRDeleted
>>>>>>> 53f496f6
	}
	l.mu.Lock()
	defer l.mu.Unlock()
	l.cfg.EnableBBR = enable
	if l.concurrency == nil {
		l.concurrency = newConcurrencyLimiter(uint64(inf))
	}
	fb := func(s *bbrStatus) {
		if s.getMinDuration() == infDuration {
			current := l.concurrency.getCurrent()
			l.concurrency.tryToSetLimit(current)
		} else {
			l.concurrency.tryToSetLimit(uint64(s.getRDP()))
		}
	}
	l.bbr = newBBR(newConfig(o...), fb)
	return BBRChanged
}

<<<<<<< HEAD
=======
func (l *limiter) updateConcurrencyConfig(limit uint64) UpdateStatus {
	oldConcurrencyLimit, _ := l.getConcurrencyLimiterStatus()
	if oldConcurrencyLimit == limit {
		return ConcurrencyNoChange
	}

>>>>>>> 53f496f6
	l.mu.Lock()
	defer l.mu.Unlock()
	l.cfg.ConcurrencyLimit = limit
	if l.concurrency != nil {
<<<<<<< HEAD
		if bbr := l.bbr; bbr != nil && bbr.bbrStatus.getMaxInFlight() != inf {
=======
		if limit < 1 {
			l.concurrency.setLimit(0)
			return ConcurrencyDeleted
		}
		if bbr := l.bbr; bbr != nil && bbr.bbrStatus.getRDP() != inf {
>>>>>>> 53f496f6
			if l.concurrency.tryToSetLimit(limit) {
				return ConcurrencyChanged
			}
			return ConcurrencyNoChange
		}
		l.concurrency.setLimit(limit)
		return ConcurrencyChanged
	}
	l.concurrency = newConcurrencyLimiter(limit)
	return ConcurrencyChanged
<<<<<<< HEAD
}

func (l *limiter) updateQPSConfig(limit float64, burst int) UpdateStatus {
	oldQPSLimit, oldBurst := l.getQPSLimiterStatus()

	if (float64(oldQPSLimit)-limit < eps && float64(oldQPSLimit)-limit > -eps) && oldBurst == burst {
		return QPSNoChange
	}
	if limit <= eps || burst < 1 {
		l.deleteRateLimiter()
		return QPSDeleted
	}
	l.mu.Lock()
	defer l.mu.Unlock()
	l.cfg.QPS = limit
	l.cfg.QPSBurst = burst
	if l.rate != nil {
		l.rate.SetLimit(rate.Limit(limit))
		l.rate.SetBurst(burst)
	} else {
		l.rate = NewRateLimiter(limit, burst)
	}
	return QPSChanged
}

func (l *limiter) updateDimensionConfig(cfg *DimensionConfig, op ...bbrOption) UpdateStatus {
	status := l.updateQPSConfig(cfg.QPS, cfg.QPSBurst)
	status |= l.updateConcurrencyConfig(cfg.ConcurrencyLimit)
	status |= l.updateBBRConfig(cfg.EnableBBR, op...)
	return status
}

=======
}

func (l *limiter) updateQPSConfig(limit float64, burst int) UpdateStatus {
	oldQPSLimit, oldBurst := l.getQPSLimiterStatus()
	if math.Abs(float64(oldQPSLimit)-limit) < eps && oldBurst == burst {
		return QPSNoChange
	}
	if limit <= eps || burst < 1 {
		l.deleteRateLimiter()
		return QPSDeleted
	}
	l.mu.Lock()
	defer l.mu.Unlock()
	l.cfg.QPS = limit
	l.cfg.QPSBurst = burst
	if l.rate != nil {
		l.rate.SetLimit(rate.Limit(limit))
		l.rate.SetBurst(burst)
	} else {
		l.rate = NewRateLimiter(limit, burst)
	}
	return QPSChanged
}

func (l *limiter) updateDimensionConfig(cfg *DimensionConfig, op ...bbrOption) UpdateStatus {
	status := l.updateQPSConfig(cfg.QPS, cfg.QPSBurst)
	status |= l.updateConcurrencyConfig(cfg.ConcurrencyLimit)
	status |= l.updateBBRConfig(cfg.EnableBBR, op...)
	return status
}

>>>>>>> 53f496f6
func (l *limiter) allow() (DoneFunc, error) {
	concurrency := l.getConcurrencyLimiter()
	if concurrency != nil && !concurrency.allow() {
		return nil, errs.ErrRateLimitExceeded
	}
<<<<<<< HEAD
=======

>>>>>>> 53f496f6
	rate := l.getRateLimiter()
	if rate != nil && !rate.Allow() {
		if concurrency != nil {
			concurrency.release()
		}
		return nil, errs.ErrRateLimitExceeded
	}
	bbr := l.getBBR()
	if bbr == nil {
		return func() {
			if concurrency != nil {
				concurrency.release()
			}
		}, nil
	}
	done := bbr.process()
	return func() {
		done()
		if concurrency != nil {
			concurrency.release()
		}
	}, nil
}<|MERGE_RESOLUTION|>--- conflicted
+++ resolved
@@ -15,11 +15,8 @@
 package ratelimit
 
 import (
-<<<<<<< HEAD
-=======
 	"math"
 
->>>>>>> 53f496f6
 	"github.com/tikv/pd/pkg/errs"
 	"github.com/tikv/pd/pkg/utils/syncutil"
 	"golang.org/x/time/rate"
@@ -49,12 +46,8 @@
 
 func newLimiter() *limiter {
 	lim := &limiter{
-<<<<<<< HEAD
-		cfg: &DimensionConfig{},
-=======
 		cfg:         &DimensionConfig{},
 		concurrency: newConcurrencyLimiter(0),
->>>>>>> 53f496f6
 	}
 	return lim
 }
@@ -77,34 +70,15 @@
 	return l.bbr
 }
 
-<<<<<<< HEAD
-func (l *limiter) deleteRateLimiter() bool {
-=======
 func (l *limiter) deleteRateLimiter() {
->>>>>>> 53f496f6
 	l.mu.Lock()
 	defer l.mu.Unlock()
 	l.cfg.QPS = 0
 	l.cfg.QPSBurst = 0
 	l.rate = nil
-<<<<<<< HEAD
-	return l.isEmpty()
-}
-
-func (l *limiter) deleteConcurrency() bool {
-	l.mu.Lock()
-	defer l.mu.Unlock()
-	l.concurrency = nil
-	l.cfg.ConcurrencyLimit = 0
-	return l.isEmpty()
-}
-
-func (l *limiter) deleteBBR() bool {
-=======
 }
 
 func (l *limiter) deleteBBR() {
->>>>>>> 53f496f6
 	l.mu.Lock()
 	defer l.mu.Unlock()
 	l.bbr = nil
@@ -113,15 +87,7 @@
 		if l.concurrency != nil {
 			l.concurrency.setLimit(l.cfg.ConcurrencyLimit)
 		}
-	} else {
-		l.concurrency = nil
-	}
-	return l.isEmpty()
-}
-
-<<<<<<< HEAD
-func (l *limiter) isEmpty() bool {
-	return l.concurrency == nil && l.rate == nil
+	}
 }
 
 func (l *limiter) getQPSLimiterStatus() (limit rate.Limit, burst int) {
@@ -137,29 +103,13 @@
 	if baseLimiter != nil {
 		return baseLimiter.getLimit(), baseLimiter.getCurrent()
 	}
-=======
-func (l *limiter) getQPSLimiterStatus() (limit rate.Limit, burst int) {
-	baseLimiter := l.getRateLimiter()
-	if baseLimiter != nil {
-		return baseLimiter.Limit(), baseLimiter.Burst()
-	}
-	return 0, 0
-}
-
-func (l *limiter) getConcurrencyLimiterStatus() (limit uint64, current uint64) {
-	baseLimiter := l.getConcurrencyLimiter()
-	if baseLimiter != nil {
-		return baseLimiter.getLimit(), baseLimiter.getCurrent()
-	}
->>>>>>> 53f496f6
 	return 0, 0
 }
 
 func (l *limiter) getBBRStatus() (enable bool, limit int64) {
 	baseLimiter := l.getBBR()
 	if baseLimiter != nil {
-<<<<<<< HEAD
-		return true, baseLimiter.bbrStatus.getMaxInFlight()
+		return true, baseLimiter.bbrStatus.getRDP()
 	}
 	return false, 0
 }
@@ -172,48 +122,6 @@
 	if !enable {
 		l.deleteBBR()
 		return BBRDeleted
-	}
-	l.mu.Lock()
-	defer l.mu.Unlock()
-	l.cfg.EnableBBR = enable
-	if l.concurrency == nil {
-		l.concurrency = newConcurrencyLimiter(uint64(inf))
-	}
-	fb := func(s *bbrStatus) {
-		if s.getMinRT() == infRT {
-			current := l.concurrency.getCurrent()
-			l.concurrency.tryToSetLimit(current)
-		} else {
-			l.concurrency.tryToSetLimit(uint64(s.getMaxInFlight()))
-		}
-	}
-	l.bbr = newBBR(newConfig(o...), fb)
-	return BBRChanged
-}
-
-func (l *limiter) updateConcurrencyConfig(limit uint64) UpdateStatus {
-	oldConcurrencyLimit, _ := l.getConcurrencyLimiterStatus()
-	if oldConcurrencyLimit == limit {
-		return ConcurrencyNoChange
-	}
-	if limit < 1 {
-		l.deleteConcurrency()
-		return ConcurrencyDeleted
-=======
-		return true, baseLimiter.bbrStatus.getRDP()
-	}
-	return false, 0
-}
-
-func (l *limiter) updateBBRConfig(enable bool, o ...bbrOption) UpdateStatus {
-	oldEnableBBR, _ := l.getBBRStatus()
-	if oldEnableBBR == enable {
-		return BBRNoChange
-	}
-	if !enable {
-		l.deleteBBR()
-		return BBRDeleted
->>>>>>> 53f496f6
 	}
 	l.mu.Lock()
 	defer l.mu.Unlock()
@@ -233,28 +141,21 @@
 	return BBRChanged
 }
 
-<<<<<<< HEAD
-=======
 func (l *limiter) updateConcurrencyConfig(limit uint64) UpdateStatus {
 	oldConcurrencyLimit, _ := l.getConcurrencyLimiterStatus()
 	if oldConcurrencyLimit == limit {
 		return ConcurrencyNoChange
 	}
 
->>>>>>> 53f496f6
 	l.mu.Lock()
 	defer l.mu.Unlock()
 	l.cfg.ConcurrencyLimit = limit
 	if l.concurrency != nil {
-<<<<<<< HEAD
-		if bbr := l.bbr; bbr != nil && bbr.bbrStatus.getMaxInFlight() != inf {
-=======
 		if limit < 1 {
 			l.concurrency.setLimit(0)
 			return ConcurrencyDeleted
 		}
 		if bbr := l.bbr; bbr != nil && bbr.bbrStatus.getRDP() != inf {
->>>>>>> 53f496f6
 			if l.concurrency.tryToSetLimit(limit) {
 				return ConcurrencyChanged
 			}
@@ -265,13 +166,11 @@
 	}
 	l.concurrency = newConcurrencyLimiter(limit)
 	return ConcurrencyChanged
-<<<<<<< HEAD
 }
 
 func (l *limiter) updateQPSConfig(limit float64, burst int) UpdateStatus {
 	oldQPSLimit, oldBurst := l.getQPSLimiterStatus()
-
-	if (float64(oldQPSLimit)-limit < eps && float64(oldQPSLimit)-limit > -eps) && oldBurst == burst {
+	if math.Abs(float64(oldQPSLimit)-limit) < eps && oldBurst == burst {
 		return QPSNoChange
 	}
 	if limit <= eps || burst < 1 {
@@ -298,48 +197,12 @@
 	return status
 }
 
-=======
-}
-
-func (l *limiter) updateQPSConfig(limit float64, burst int) UpdateStatus {
-	oldQPSLimit, oldBurst := l.getQPSLimiterStatus()
-	if math.Abs(float64(oldQPSLimit)-limit) < eps && oldBurst == burst {
-		return QPSNoChange
-	}
-	if limit <= eps || burst < 1 {
-		l.deleteRateLimiter()
-		return QPSDeleted
-	}
-	l.mu.Lock()
-	defer l.mu.Unlock()
-	l.cfg.QPS = limit
-	l.cfg.QPSBurst = burst
-	if l.rate != nil {
-		l.rate.SetLimit(rate.Limit(limit))
-		l.rate.SetBurst(burst)
-	} else {
-		l.rate = NewRateLimiter(limit, burst)
-	}
-	return QPSChanged
-}
-
-func (l *limiter) updateDimensionConfig(cfg *DimensionConfig, op ...bbrOption) UpdateStatus {
-	status := l.updateQPSConfig(cfg.QPS, cfg.QPSBurst)
-	status |= l.updateConcurrencyConfig(cfg.ConcurrencyLimit)
-	status |= l.updateBBRConfig(cfg.EnableBBR, op...)
-	return status
-}
-
->>>>>>> 53f496f6
 func (l *limiter) allow() (DoneFunc, error) {
 	concurrency := l.getConcurrencyLimiter()
 	if concurrency != nil && !concurrency.allow() {
 		return nil, errs.ErrRateLimitExceeded
 	}
-<<<<<<< HEAD
-=======
-
->>>>>>> 53f496f6
+
 	rate := l.getRateLimiter()
 	if rate != nil && !rate.Allow() {
 		if concurrency != nil {
