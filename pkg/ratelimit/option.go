// Copyright 2022 TiKV Project Authors.
//
// Licensed under the Apache License, Version 2.0 (the "License");
// you may not use this file except in compliance with the License.
// You may obtain a copy of the License at
//
//     http://www.apache.org/licenses/LICENSE-2.0
//
// Unless required by applicable law or agreed to in writing, software
// distributed under the License is distributed on an "AS IS" BASIS,
// WITHOUT WARRANTIES OR CONDITIONS OF ANY KIND, either express or implied.
// See the License for the specific language governing permissions and
// limitations under the License.

package ratelimit

// UpdateStatus is flags for updating limiter config.
type UpdateStatus uint32

// Flags for limiter.
const (
	eps float64 = 1e-8
	// QPSNoChange shows that limiter's config isn't changed.
	QPSNoChange UpdateStatus = 1 << iota
	// QPSChanged shows that limiter's config is changed and not deleted.
	QPSChanged
	// QPSDeleted shows that limiter's config is deleted.
	QPSDeleted
	// ConcurrencyNoChange shows that limiter's config isn't changed.
	ConcurrencyNoChange
	// ConcurrencyChanged shows that limiter's config is changed and not deleted.
	ConcurrencyChanged
	// ConcurrencyDeleted shows that limiter's config is deleted.
	ConcurrencyDeleted
	// InAllowList shows that limiter's config isn't changed because it is in in allow list.
	InAllowList

	BBRNoChange
	BBRChanged
	BBRDeleted
)

// Option is used to create a limiter with the optional settings.
// these setting is used to add a kind of limiter for a service
type Option func(string, *Controller) UpdateStatus

// AddLabelAllowList adds a label into allow list.
// It means the given label will not be limited
func AddLabelAllowList() Option {
	return func(label string, l *Controller) UpdateStatus {
		l.labelAllowList[label] = struct{}{}
		return 0
	}
}

<<<<<<< HEAD
// updateConcurrencyLimiter creates a concurrency limiter for a given label if it doesn't exist.
=======
>>>>>>> 90909ab8
func updateConcurrencyLimiter(limit uint64) Option {
	return func(label string, l *Controller) UpdateStatus {
		if _, allow := l.labelAllowList[label]; allow {
			return InAllowList
		}
		lim, _ := l.limiters.LoadOrStore(label, newLimiter())
		return lim.(*limiter).updateConcurrencyConfig(limit)
	}
}

<<<<<<< HEAD
// updateQPSLimiter creates a QPS limiter for a given label if it doesn't exist.
=======
>>>>>>> 90909ab8
func updateQPSLimiter(limit float64, burst int) Option {
	return func(label string, l *Controller) UpdateStatus {
		if _, allow := l.labelAllowList[label]; allow {
			return InAllowList
		}
		lim, _ := l.limiters.LoadOrStore(label, newLimiter())
		return lim.(*limiter).updateQPSConfig(limit, burst)
	}
}

// UpdateDimensionConfig creates QPS limiter and concurrency limiter for a given label by config if it doesn't exist.
func UpdateDimensionConfig(cfg *DimensionConfig) Option {
	return func(label string, l *Controller) UpdateStatus {
		if _, allow := l.labelAllowList[label]; allow {
			return InAllowList
		}
		lim, _ := l.limiters.LoadOrStore(label, newLimiter())
		return lim.(*limiter).updateDimensionConfig(cfg)
	}
}<|MERGE_RESOLUTION|>--- conflicted
+++ resolved
@@ -53,10 +53,6 @@
 	}
 }
 
-<<<<<<< HEAD
-// updateConcurrencyLimiter creates a concurrency limiter for a given label if it doesn't exist.
-=======
->>>>>>> 90909ab8
 func updateConcurrencyLimiter(limit uint64) Option {
 	return func(label string, l *Controller) UpdateStatus {
 		if _, allow := l.labelAllowList[label]; allow {
@@ -67,10 +63,6 @@
 	}
 }
 
-<<<<<<< HEAD
-// updateQPSLimiter creates a QPS limiter for a given label if it doesn't exist.
-=======
->>>>>>> 90909ab8
 func updateQPSLimiter(limit float64, burst int) Option {
 	return func(label string, l *Controller) UpdateStatus {
 		if _, allow := l.labelAllowList[label]; allow {
