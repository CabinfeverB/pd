--- conflicted
+++ resolved
@@ -38,20 +38,12 @@
 
 // Option is used to create a limiter with the optional settings.
 // these setting is used to add a kind of limiter for a service
-<<<<<<< HEAD
-type Option func(string, *MultiLimiter) UpdateStatus
-=======
 type Option func(string, *Controller) UpdateStatus
->>>>>>> 8c6a990c
 
 // AddLabelAllowList adds a label into allow list.
 // It means the given label will not be limited
 func AddLabelAllowList() Option {
-<<<<<<< HEAD
-	return func(label string, l *MultiLimiter) UpdateStatus {
-=======
 	return func(label string, l *Controller) UpdateStatus {
->>>>>>> 8c6a990c
 		l.labelAllowList[label] = struct{}{}
 		return 0
 	}
@@ -59,11 +51,7 @@
 
 // UpdateConcurrencyLimiter creates a concurrency limiter for a given label if it doesn't exist.
 func UpdateConcurrencyLimiter(limit uint64) Option {
-<<<<<<< HEAD
-	return func(label string, l *MultiLimiter) UpdateStatus {
-=======
 	return func(label string, l *Controller) UpdateStatus {
->>>>>>> 8c6a990c
 		if _, allow := l.labelAllowList[label]; allow {
 			return InAllowList
 		}
@@ -74,11 +62,7 @@
 
 // UpdateQPSLimiter creates a QPS limiter for a given label if it doesn't exist.
 func UpdateQPSLimiter(limit float64, burst int) Option {
-<<<<<<< HEAD
-	return func(label string, l *MultiLimiter) UpdateStatus {
-=======
 	return func(label string, l *Controller) UpdateStatus {
->>>>>>> 8c6a990c
 		if _, allow := l.labelAllowList[label]; allow {
 			return InAllowList
 		}
@@ -89,11 +73,7 @@
 
 // UpdateDimensionConfig creates QPS limiter and concurrency limiter for a given label by config if it doesn't exist.
 func UpdateDimensionConfig(cfg *DimensionConfig) Option {
-<<<<<<< HEAD
-	return func(label string, l *MultiLimiter) UpdateStatus {
-=======
 	return func(label string, l *Controller) UpdateStatus {
->>>>>>> 8c6a990c
 		if _, allow := l.labelAllowList[label]; allow {
 			return InAllowList
 		}
