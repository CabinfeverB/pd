// Copyright 2022 TiKV Project Authors.
//
// Licensed under the Apache License, Version 2.0 (the "License");
// you may not use this file except in compliance with the License.
// You may obtain a copy of the License at
//
//     http://www.apache.org/licenses/LICENSE-2.0
//
// Unless required by applicable law or agreed to in writing, software
// distributed under the License is distributed on an "AS IS" BASIS,
// WITHOUT WARRANTIES OR CONDITIONS OF ANY KIND, either express or implied.
// See the License for the specific language governing permissions and
// limitations under the License.

package ratelimit

// UpdateStatus is flags for updating limiter config.
type UpdateStatus uint32

// Flags for limiter.
const (
	eps float64 = 1e-8
	// QPSNoChange shows that limiter's config isn't changed.
	QPSNoChange UpdateStatus = 1 << iota
	// QPSChanged shows that limiter's config is changed and not deleted.
	QPSChanged
	// QPSDeleted shows that limiter's config is deleted.
	QPSDeleted
	// ConcurrencyNoChange shows that limiter's config isn't changed.
	ConcurrencyNoChange
	// ConcurrencyChanged shows that limiter's config is changed and not deleted.
	ConcurrencyChanged
	// ConcurrencyDeleted shows that limiter's config is deleted.
	ConcurrencyDeleted
	// InAllowList shows that limiter's config isn't changed because it is in in allow list.
	InAllowList

	BBRNoChange
	BBRChanged
	BBRDeleted
)

// Option is used to create a limiter with the optional settings.
// these setting is used to add a kind of limiter for a service
type Option func(string, *Controller) UpdateStatus

// AddLabelAllowList adds a label into allow list.
// It means the given label will not be limited
func AddLabelAllowList() Option {
	return func(label string, l *Controller) UpdateStatus {
		l.labelAllowList[label] = struct{}{}
		return 0
	}
}

// UpdateConcurrencyLimiter creates a concurrency limiter for a given label if it doesn't exist.
func UpdateConcurrencyLimiter(limit uint64) Option {
	return func(label string, l *Controller) UpdateStatus {
		if _, allow := l.labelAllowList[label]; allow {
			return InAllowList
		}
		lim, _ := l.limiters.LoadOrStore(label, newLimiter())
		return lim.(*limiter).updateConcurrencyConfig(limit)
	}
}

// UpdateQPSLimiter creates a QPS limiter for a given label if it doesn't exist.
func UpdateQPSLimiter(limit float64, burst int) Option {
	return func(label string, l *Controller) UpdateStatus {
		if _, allow := l.labelAllowList[label]; allow {
			return InAllowList
		}
		lim, _ := l.limiters.LoadOrStore(label, newLimiter())
		return lim.(*limiter).updateQPSConfig(limit, burst)
	}
}

// UpdateDimensionConfig creates QPS limiter and concurrency limiter for a given label by config if it doesn't exist.
func UpdateDimensionConfig(cfg *DimensionConfig) Option {
	return func(label string, l *Controller) UpdateStatus {
		if _, allow := l.labelAllowList[label]; allow {
			return InAllowList
		}
		lim, _ := l.limiters.LoadOrStore(label, newLimiter())
		return lim.(*limiter).updateDimensionConfig(cfg)
	}
}

<<<<<<< HEAD
// UpdateDimensionConfigForTest creates QPS limiter and concurrency limiter for a given label by config if it doesn't exist.
// only used in test.
func UpdateDimensionConfigForTest(cfg *DimensionConfig, opt ...bbrOption) Option {
=======
// InitLimiter creates empty concurrency limiter for a given label by config if it doesn't exist.
func InitLimiter() Option {
>>>>>>> b13305c7
	return func(label string, l *Controller) UpdateStatus {
		if _, allow := l.labelAllowList[label]; allow {
			return InAllowList
		}
<<<<<<< HEAD
		lim, _ := l.limiters.LoadOrStore(label, newLimiter())
		return lim.(*limiter).updateDimensionConfig(cfg, opt...)
=======
		l.limiters.LoadOrStore(label, newLimiter())
		return ConcurrencyChanged
>>>>>>> b13305c7
	}
}<|MERGE_RESOLUTION|>--- conflicted
+++ resolved
@@ -86,24 +86,25 @@
 	}
 }
 
-<<<<<<< HEAD
 // UpdateDimensionConfigForTest creates QPS limiter and concurrency limiter for a given label by config if it doesn't exist.
 // only used in test.
 func UpdateDimensionConfigForTest(cfg *DimensionConfig, opt ...bbrOption) Option {
-=======
-// InitLimiter creates empty concurrency limiter for a given label by config if it doesn't exist.
-func InitLimiter() Option {
->>>>>>> b13305c7
 	return func(label string, l *Controller) UpdateStatus {
 		if _, allow := l.labelAllowList[label]; allow {
 			return InAllowList
 		}
-<<<<<<< HEAD
 		lim, _ := l.limiters.LoadOrStore(label, newLimiter())
 		return lim.(*limiter).updateDimensionConfig(cfg, opt...)
-=======
+	}
+}
+
+// InitLimiter creates empty concurrency limiter for a given label by config if it doesn't exist.
+func InitLimiter() Option {
+	return func(label string, l *Controller) UpdateStatus {
+		if _, allow := l.labelAllowList[label]; allow {
+			return InAllowList
+		}
 		l.limiters.LoadOrStore(label, newLimiter())
 		return ConcurrencyChanged
->>>>>>> b13305c7
 	}
 }