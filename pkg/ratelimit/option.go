--- conflicted
+++ resolved
@@ -49,12 +49,8 @@
 	}
 }
 
-<<<<<<< HEAD
-func updateConcurrencyLimiter(limit uint64) Option {
-=======
 // UpdateConcurrencyLimiter creates a concurrency limiter for a given label if it doesn't exist.
 func UpdateConcurrencyLimiter(limit uint64) Option {
->>>>>>> ddf810be
 	return func(label string, l *Controller) UpdateStatus {
 		if _, allow := l.labelAllowList[label]; allow {
 			return InAllowList
@@ -64,12 +60,8 @@
 	}
 }
 
-<<<<<<< HEAD
-func updateQPSLimiter(limit float64, burst int) Option {
-=======
 // UpdateQPSLimiter creates a QPS limiter for a given label if it doesn't exist.
 func UpdateQPSLimiter(limit float64, burst int) Option {
->>>>>>> ddf810be
 	return func(label string, l *Controller) UpdateStatus {
 		if _, allow := l.labelAllowList[label]; allow {
 			return InAllowList
@@ -82,13 +74,6 @@
 // UpdateDimensionConfig creates QPS limiter and concurrency limiter for a given label by config if it doesn't exist.
 func UpdateDimensionConfig(cfg *DimensionConfig) Option {
 	return func(label string, l *Controller) UpdateStatus {
-<<<<<<< HEAD
-		if _, allow := l.labelAllowList[label]; allow {
-			return InAllowList
-		}
-		lim, _ := l.limiters.LoadOrStore(label, newLimiter())
-		return lim.(*limiter).updateDimensionConfig(cfg)
-=======
 		if _, allow := l.labelAllowList[label]; allow {
 			return InAllowList
 		}
@@ -105,6 +90,5 @@
 		}
 		l.limiters.LoadOrStore(label, newLimiter())
 		return ConcurrencyChanged
->>>>>>> ddf810be
 	}
 }