// Copyright 2023 TiKV Project Authors.
//
// Licensed under the Apache License, Version 2.0 (the "License");
// you may not use this file except in compliance with the License.
// You may obtain a copy of the License at
//
//     http://www.apache.org/licenses/LICENSE-2.0
//
// Unless required by applicable law or agreed to in writing, software
// distributed under the License is distributed on an "AS IS" BASIS,
// WITHOUT WARRANTIES OR CONDITIONS OF ANY KIND, either express or implied.
// See the License for the specific language governing permissions and
// limitations under the License.

package ratelimit

import (
	"context"
	"sync"
	"sync/atomic"
	"testing"
	"time"

	"github.com/stretchr/testify/require"
	"github.com/tikv/pd/pkg/utils/syncutil"
	"golang.org/x/time/rate"
)

type releaseUtil struct {
	mu    sync.Mutex
	dones []DoneFunc
}

func (r *releaseUtil) release() {
	r.mu.Lock()
	defer r.mu.Unlock()
	if len(r.dones) > 0 {
		r.dones[0]()
		r.dones = r.dones[1:]
	}
}

func (r *releaseUtil) append(d DoneFunc) {
	r.mu.Lock()
	defer r.mu.Unlock()
	r.dones = append(r.dones, d)
}

func TestWithConcurrencyLimiter(t *testing.T) {
	t.Parallel()
	re := require.New(t)

	limiter := newLimiter()
	status := limiter.updateConcurrencyConfig(10)
<<<<<<< HEAD
	re.True(status&ConcurrencyChanged != 0)
=======
	re.NotZero(status & ConcurrencyChanged)
>>>>>>> 53f496f6
	var lock syncutil.Mutex
	successCount, failedCount := 0, 0
	var wg sync.WaitGroup
	r := &releaseUtil{}
	for i := 0; i < 15; i++ {
		wg.Add(1)
		go func() {
			countSingleLimiterHandleResult(limiter, &successCount, &failedCount, &lock, &wg, r)
		}()
	}
	wg.Wait()
	re.Equal(5, failedCount)
	re.Equal(10, successCount)
	for i := 0; i < 10; i++ {
		r.release()
	}

	limit, current := limiter.getConcurrencyLimiterStatus()
	re.Equal(uint64(10), limit)
	re.Equal(uint64(0), current)

	status = limiter.updateConcurrencyConfig(10)
<<<<<<< HEAD
	re.True(status&ConcurrencyNoChange != 0)

	status = limiter.updateConcurrencyConfig(5)
	re.True(status&ConcurrencyChanged != 0)
=======
	re.NotZero(status & ConcurrencyNoChange)

	status = limiter.updateConcurrencyConfig(5)
	re.NotZero(status & ConcurrencyChanged)
>>>>>>> 53f496f6
	failedCount = 0
	successCount = 0
	for i := 0; i < 15; i++ {
		wg.Add(1)
		go countSingleLimiterHandleResult(limiter, &successCount, &failedCount, &lock, &wg, r)
	}
	wg.Wait()
	re.Equal(10, failedCount)
	re.Equal(5, successCount)
	for i := 0; i < 5; i++ {
		r.release()
	}

	status = limiter.updateConcurrencyConfig(0)
<<<<<<< HEAD
	re.True(status&ConcurrencyDeleted != 0)
=======
	re.NotZero(status & ConcurrencyDeleted)
>>>>>>> 53f496f6
	failedCount = 0
	successCount = 0
	for i := 0; i < 15; i++ {
		wg.Add(1)
		go countSingleLimiterHandleResult(limiter, &successCount, &failedCount, &lock, &wg, r)
	}
	wg.Wait()
	re.Equal(0, failedCount)
	re.Equal(15, successCount)

	limit, current = limiter.getConcurrencyLimiterStatus()
	re.Equal(uint64(0), limit)
	re.Equal(uint64(15), current)
}

func TestWithQPSLimiter(t *testing.T) {
	t.Parallel()
	re := require.New(t)
	limiter := newLimiter()
	status := limiter.updateQPSConfig(float64(rate.Every(time.Second)), 1)
<<<<<<< HEAD
	re.True(status&QPSChanged != 0)
=======
	re.NotZero(status & QPSChanged)
>>>>>>> 53f496f6

	var lock syncutil.Mutex
	successCount, failedCount := 0, 0
	var wg sync.WaitGroup
	r := &releaseUtil{}
	wg.Add(3)
	for i := 0; i < 3; i++ {
		go countSingleLimiterHandleResult(limiter, &successCount, &failedCount, &lock, &wg, r)
	}
	wg.Wait()
	re.Equal(2, failedCount)
	re.Equal(1, successCount)

	limit, burst := limiter.getQPSLimiterStatus()
	re.Equal(rate.Limit(1), limit)
	re.Equal(1, burst)

	status = limiter.updateQPSConfig(float64(rate.Every(time.Second)), 1)
<<<<<<< HEAD
	re.True(status&QPSNoChange != 0)

	status = limiter.updateQPSConfig(5, 5)
	re.True(status&QPSChanged != 0)
=======
	re.NotZero(status & QPSNoChange)

	status = limiter.updateQPSConfig(5, 5)
	re.NotZero(status & QPSChanged)
>>>>>>> 53f496f6
	limit, burst = limiter.getQPSLimiterStatus()
	re.Equal(rate.Limit(5), limit)
	re.Equal(5, burst)
	time.Sleep(time.Second)

	for i := 0; i < 10; i++ {
		if i < 5 {
			_, err := limiter.allow()
			re.NoError(err)
		} else {
			_, err := limiter.allow()
			re.Error(err)
		}
	}
	time.Sleep(time.Second)

	status = limiter.updateQPSConfig(0, 0)
<<<<<<< HEAD
	re.True(status&QPSDeleted != 0)
=======
	re.NotZero(status & QPSDeleted)
>>>>>>> 53f496f6
	for i := 0; i < 10; i++ {
		_, err := limiter.allow()
		re.NoError(err)
	}
	qLimit, qCurrent := limiter.getQPSLimiterStatus()
	re.Equal(rate.Limit(0), qLimit)
<<<<<<< HEAD
	re.Equal(0, qCurrent)
=======
	re.Zero(qCurrent)
>>>>>>> 53f496f6

	successCount = 0
	failedCount = 0
	status = limiter.updateQPSConfig(float64(rate.Every(3*time.Second)), 100)
<<<<<<< HEAD
	re.True(status&QPSChanged != 0)
=======
	re.NotZero(status & QPSChanged)
>>>>>>> 53f496f6
	wg.Add(200)
	for i := 0; i < 200; i++ {
		go countSingleLimiterHandleResult(limiter, &successCount, &failedCount, &lock, &wg, r)
	}
	wg.Wait()
	re.Equal(200, failedCount+successCount)
	re.Equal(100, failedCount)
	re.Equal(100, successCount)

	time.Sleep(4 * time.Second) // 3+1
	wg.Add(1)
	countSingleLimiterHandleResult(limiter, &successCount, &failedCount, &lock, &wg, r)
	wg.Wait()
	re.Equal(101, successCount)
}

func TestWithBBR(t *testing.T) {
	t.Parallel()
	re := require.New(t)
	cfg := &DimensionConfig{
		EnableBBR: true,
	}
	limiter := newLimiter()
	status := limiter.updateDimensionConfig(cfg, optsForTest...)
<<<<<<< HEAD
	re.True(status&BBRChanged != 0)
	re.True(status&QPSNoChange != 0)
	re.True(status&ConcurrencyNoChange != 0)
=======
	re.NotEqual(0, status&BBRChanged)
	re.NotEqual(0, status&QPSNoChange)
	re.NotEqual(0, status&ConcurrencyNoChange)
>>>>>>> 53f496f6

	re.NotNil(limiter.getBBR())
	re.NotNil(limiter.getConcurrencyLimiter())

	// make BBR full.
	for i := 0; i < 14; i++ {
		for j := 0; j < i+2; j++ {
			go func() {
				done, err := limiter.allow()
				time.Sleep(bucketDuration * 2)
				if err == nil {
					done()
				}
			}()
		}
		time.Sleep(bucketDuration)
	}
	enable, maxConcurrency := limiter.getBBRStatus()
	re.True(enable)
	limit, _ := limiter.getConcurrencyLimiterStatus()
	re.Equal(limit, uint64(maxConcurrency))

	// go check()
	tricker := time.NewTicker(time.Millisecond)
	pctx := context.Background()
	ctx, cancel := context.WithCancel(pctx)
	go func(ctx context.Context) {
		select {
		case <-tricker.C:
			_, current := limiter.getConcurrencyLimiterStatus()
			re.LessOrEqual(current, uint64(maxConcurrency))
		case <-ctx.Done():
			return
		}
	}(ctx)
	var wg sync.WaitGroup
	var exceeded atomic.Bool
	for i := 0; i < 14; i++ {
		for j := 0; j < 14; j++ {
			wg.Add(1)
			go func() {
				done, err := limiter.allow()
				time.Sleep(bucketDuration * 2)
				if err == nil {
					done()
				} else {
					exceeded.Store(true)
				}
				wg.Done()
			}()
		}
	}
	wg.Wait()
	cancel()
	tricker.Stop()
	re.True(exceeded.Load())
	_, current := limiter.getConcurrencyLimiterStatus()
<<<<<<< HEAD
	re.Equal(current, uint64(0))
=======
	re.Equal(uint64(0), current)
>>>>>>> 53f496f6

	// test short RT
	exceeded.Store(false)
	ctx, cancel = context.WithCancel(pctx)
	go func(ctx context.Context) {
		select {
		case <-tricker.C:
			_, current := limiter.getConcurrencyLimiterStatus()
			re.LessOrEqual(current, uint64(maxConcurrency))
		case <-ctx.Done():
			return
		}
	}(ctx)
	for i := 0; i < 14; i++ {
		for j := 0; j < 100; j++ {
			done, err := limiter.allow()
			if err == nil {
				done()
			} else {
				exceeded.Store(true)
			}
		}
	}
	cancel()
	re.False(exceeded.Load())

	// disable
	cfg = &DimensionConfig{
		EnableBBR: false,
	}
	status = limiter.updateDimensionConfig(cfg)
<<<<<<< HEAD
	re.True(status&BBRDeleted != 0)
=======
	re.NotEqual(0, status&BBRDeleted)
>>>>>>> 53f496f6

	re.Nil(limiter.getBBR())
	re.Nil(limiter.getConcurrencyLimiter())

	// make BBR full.
	for i := 0; i < 14; i++ {
		for j := 0; j < i+2; j++ {
			go func() {
				done, err := limiter.allow()
				time.Sleep(bucketDuration * 2)
				if err == nil {
					done()
				}
			}()
		}
		time.Sleep(bucketDuration)
	}
	enable, maxConcurrency = limiter.getBBRStatus()
	re.False(enable)
	limit, _ = limiter.getConcurrencyLimiterStatus()
<<<<<<< HEAD
	re.Equal(limit, uint64(0))
=======
	re.Equal(uint64(0), limit)
>>>>>>> 53f496f6

	exceeded.Store(false)
	for i := 0; i < 14; i++ {
		for j := 0; j < i+2; j++ {
			go func() {
				done, err := limiter.allow()
				time.Sleep(bucketDuration * 2)
				if err == nil {
					done()
				}
			}()
		}
		time.Sleep(bucketDuration)
	}
	wg.Wait()
	re.False(exceeded.Load())
}

func TestWithTwoLimitersAndBBRConfig(t *testing.T) {
	t.Parallel()
	re := require.New(t)
	cfg := &DimensionConfig{
		QPS:              100,
		QPSBurst:         100,
		ConcurrencyLimit: 100,
	}
	limiter := newLimiter()
	status := limiter.updateDimensionConfig(cfg)
<<<<<<< HEAD
	re.True(status&QPSChanged != 0)
	re.True(status&ConcurrencyChanged != 0)
=======
	re.NotZero(status & QPSChanged)
	re.NotZero(status & ConcurrencyChanged)
>>>>>>> 53f496f6

	var lock syncutil.Mutex
	successCount, failedCount := 0, 0
	var wg sync.WaitGroup
	r := &releaseUtil{}
	wg.Add(200)
	for i := 0; i < 200; i++ {
		go countSingleLimiterHandleResult(limiter, &successCount, &failedCount, &lock, &wg, r)
	}
	wg.Wait()
	re.Equal(100, failedCount)
	re.Equal(100, successCount)
	time.Sleep(time.Second)

	wg.Add(100)
	for i := 0; i < 100; i++ {
		go countSingleLimiterHandleResult(limiter, &successCount, &failedCount, &lock, &wg, r)
	}
	wg.Wait()
	re.Equal(200, failedCount)
	re.Equal(100, successCount)

	for i := 0; i < 100; i++ {
		r.release()
	}
	status = limiter.updateQPSConfig(float64(rate.Every(10*time.Second)), 1)
<<<<<<< HEAD
	re.True(status&QPSChanged != 0)
=======
	re.NotZero(status & QPSChanged)
>>>>>>> 53f496f6
	wg.Add(100)
	for i := 0; i < 100; i++ {
		go countSingleLimiterHandleResult(limiter, &successCount, &failedCount, &lock, &wg, r)
	}
	wg.Wait()
	re.Equal(101, successCount)
	re.Equal(299, failedCount)
	limit, current := limiter.getConcurrencyLimiterStatus()
	re.Equal(uint64(100), limit)
	re.Equal(uint64(1), current)

	cfg.EnableBBR = true
	limiter.updateDimensionConfig(cfg, optsForTest...)
	failedCount = 0
	successCount = 0
	go func() {
		for i := 0; i < 20; i++ {
			wg.Add(1)
			countSingleLimiterHandleResult(limiter, &successCount, &failedCount, &lock, &wg, r)
			time.Sleep(bucketDuration)
		}
	}()
	for i := 0; i < 20; i++ {
		time.Sleep(bucketDuration * 2)
		r.release()
	}
	wg.Wait()
	re.GreaterOrEqual(failedCount, 1)
	enable, maxConcurrency := limiter.getBBRStatus()
	re.True(enable)
	limit, _ = limiter.getConcurrencyLimiterStatus()
	re.Equal(limit, uint64(maxConcurrency))
	re.LessOrEqual(limit, cfg.ConcurrencyLimit)
	re.NotNil(limiter.getConcurrencyLimiter())

<<<<<<< HEAD
	re.Equal(limiter.cfg.ConcurrencyLimit, uint64(100))
	cfg.EnableBBR = false

	status = limiter.updateDimensionConfig(cfg)
	re.True(status&BBRDeleted != 0)
=======
	re.Equal(uint64(100), limiter.cfg.ConcurrencyLimit)
	cfg.EnableBBR = false

	status = limiter.updateDimensionConfig(cfg)
	re.NotEqual(0, status&BBRDeleted)
>>>>>>> 53f496f6
	re.NotNil(limiter.getConcurrencyLimiter())
	limit, _ = limiter.getConcurrencyLimiterStatus()
	re.Equal(limit, cfg.ConcurrencyLimit)

	cfg = &DimensionConfig{}
	status = limiter.updateDimensionConfig(cfg)
<<<<<<< HEAD
	re.True(status&ConcurrencyDeleted != 0)
	re.True(status&QPSDeleted != 0)
=======
	re.NotZero(status & ConcurrencyDeleted)
	re.NotZero(status & QPSDeleted)
>>>>>>> 53f496f6
}

func countSingleLimiterHandleResult(limiter *limiter, successCount *int,
	failedCount *int, lock *syncutil.Mutex, wg *sync.WaitGroup, r *releaseUtil) {
	doneFucn, err := limiter.allow()
	lock.Lock()
	defer lock.Unlock()
	if err == nil {
		*successCount++
		r.append(doneFucn)
	} else {
		*failedCount++
	}
	wg.Done()
}<|MERGE_RESOLUTION|>--- conflicted
+++ resolved
@@ -52,11 +52,7 @@
 
 	limiter := newLimiter()
 	status := limiter.updateConcurrencyConfig(10)
-<<<<<<< HEAD
-	re.True(status&ConcurrencyChanged != 0)
-=======
 	re.NotZero(status & ConcurrencyChanged)
->>>>>>> 53f496f6
 	var lock syncutil.Mutex
 	successCount, failedCount := 0, 0
 	var wg sync.WaitGroup
@@ -79,17 +75,10 @@
 	re.Equal(uint64(0), current)
 
 	status = limiter.updateConcurrencyConfig(10)
-<<<<<<< HEAD
-	re.True(status&ConcurrencyNoChange != 0)
-
-	status = limiter.updateConcurrencyConfig(5)
-	re.True(status&ConcurrencyChanged != 0)
-=======
 	re.NotZero(status & ConcurrencyNoChange)
 
 	status = limiter.updateConcurrencyConfig(5)
 	re.NotZero(status & ConcurrencyChanged)
->>>>>>> 53f496f6
 	failedCount = 0
 	successCount = 0
 	for i := 0; i < 15; i++ {
@@ -104,11 +93,7 @@
 	}
 
 	status = limiter.updateConcurrencyConfig(0)
-<<<<<<< HEAD
-	re.True(status&ConcurrencyDeleted != 0)
-=======
 	re.NotZero(status & ConcurrencyDeleted)
->>>>>>> 53f496f6
 	failedCount = 0
 	successCount = 0
 	for i := 0; i < 15; i++ {
@@ -129,11 +114,7 @@
 	re := require.New(t)
 	limiter := newLimiter()
 	status := limiter.updateQPSConfig(float64(rate.Every(time.Second)), 1)
-<<<<<<< HEAD
-	re.True(status&QPSChanged != 0)
-=======
 	re.NotZero(status & QPSChanged)
->>>>>>> 53f496f6
 
 	var lock syncutil.Mutex
 	successCount, failedCount := 0, 0
@@ -152,17 +133,10 @@
 	re.Equal(1, burst)
 
 	status = limiter.updateQPSConfig(float64(rate.Every(time.Second)), 1)
-<<<<<<< HEAD
-	re.True(status&QPSNoChange != 0)
-
-	status = limiter.updateQPSConfig(5, 5)
-	re.True(status&QPSChanged != 0)
-=======
 	re.NotZero(status & QPSNoChange)
 
 	status = limiter.updateQPSConfig(5, 5)
 	re.NotZero(status & QPSChanged)
->>>>>>> 53f496f6
 	limit, burst = limiter.getQPSLimiterStatus()
 	re.Equal(rate.Limit(5), limit)
 	re.Equal(5, burst)
@@ -180,31 +154,19 @@
 	time.Sleep(time.Second)
 
 	status = limiter.updateQPSConfig(0, 0)
-<<<<<<< HEAD
-	re.True(status&QPSDeleted != 0)
-=======
 	re.NotZero(status & QPSDeleted)
->>>>>>> 53f496f6
 	for i := 0; i < 10; i++ {
 		_, err := limiter.allow()
 		re.NoError(err)
 	}
 	qLimit, qCurrent := limiter.getQPSLimiterStatus()
 	re.Equal(rate.Limit(0), qLimit)
-<<<<<<< HEAD
-	re.Equal(0, qCurrent)
-=======
 	re.Zero(qCurrent)
->>>>>>> 53f496f6
 
 	successCount = 0
 	failedCount = 0
 	status = limiter.updateQPSConfig(float64(rate.Every(3*time.Second)), 100)
-<<<<<<< HEAD
-	re.True(status&QPSChanged != 0)
-=======
 	re.NotZero(status & QPSChanged)
->>>>>>> 53f496f6
 	wg.Add(200)
 	for i := 0; i < 200; i++ {
 		go countSingleLimiterHandleResult(limiter, &successCount, &failedCount, &lock, &wg, r)
@@ -229,15 +191,9 @@
 	}
 	limiter := newLimiter()
 	status := limiter.updateDimensionConfig(cfg, optsForTest...)
-<<<<<<< HEAD
-	re.True(status&BBRChanged != 0)
-	re.True(status&QPSNoChange != 0)
-	re.True(status&ConcurrencyNoChange != 0)
-=======
 	re.NotEqual(0, status&BBRChanged)
 	re.NotEqual(0, status&QPSNoChange)
 	re.NotEqual(0, status&ConcurrencyNoChange)
->>>>>>> 53f496f6
 
 	re.NotNil(limiter.getBBR())
 	re.NotNil(limiter.getConcurrencyLimiter())
@@ -295,11 +251,7 @@
 	tricker.Stop()
 	re.True(exceeded.Load())
 	_, current := limiter.getConcurrencyLimiterStatus()
-<<<<<<< HEAD
-	re.Equal(current, uint64(0))
-=======
 	re.Equal(uint64(0), current)
->>>>>>> 53f496f6
 
 	// test short RT
 	exceeded.Store(false)
@@ -331,11 +283,7 @@
 		EnableBBR: false,
 	}
 	status = limiter.updateDimensionConfig(cfg)
-<<<<<<< HEAD
-	re.True(status&BBRDeleted != 0)
-=======
 	re.NotEqual(0, status&BBRDeleted)
->>>>>>> 53f496f6
 
 	re.Nil(limiter.getBBR())
 	re.Nil(limiter.getConcurrencyLimiter())
@@ -356,11 +304,7 @@
 	enable, maxConcurrency = limiter.getBBRStatus()
 	re.False(enable)
 	limit, _ = limiter.getConcurrencyLimiterStatus()
-<<<<<<< HEAD
-	re.Equal(limit, uint64(0))
-=======
 	re.Equal(uint64(0), limit)
->>>>>>> 53f496f6
 
 	exceeded.Store(false)
 	for i := 0; i < 14; i++ {
@@ -389,13 +333,8 @@
 	}
 	limiter := newLimiter()
 	status := limiter.updateDimensionConfig(cfg)
-<<<<<<< HEAD
-	re.True(status&QPSChanged != 0)
-	re.True(status&ConcurrencyChanged != 0)
-=======
 	re.NotZero(status & QPSChanged)
 	re.NotZero(status & ConcurrencyChanged)
->>>>>>> 53f496f6
 
 	var lock syncutil.Mutex
 	successCount, failedCount := 0, 0
@@ -422,11 +361,7 @@
 		r.release()
 	}
 	status = limiter.updateQPSConfig(float64(rate.Every(10*time.Second)), 1)
-<<<<<<< HEAD
-	re.True(status&QPSChanged != 0)
-=======
 	re.NotZero(status & QPSChanged)
->>>>>>> 53f496f6
 	wg.Add(100)
 	for i := 0; i < 100; i++ {
 		go countSingleLimiterHandleResult(limiter, &successCount, &failedCount, &lock, &wg, r)
@@ -462,32 +397,19 @@
 	re.LessOrEqual(limit, cfg.ConcurrencyLimit)
 	re.NotNil(limiter.getConcurrencyLimiter())
 
-<<<<<<< HEAD
-	re.Equal(limiter.cfg.ConcurrencyLimit, uint64(100))
-	cfg.EnableBBR = false
-
-	status = limiter.updateDimensionConfig(cfg)
-	re.True(status&BBRDeleted != 0)
-=======
 	re.Equal(uint64(100), limiter.cfg.ConcurrencyLimit)
 	cfg.EnableBBR = false
 
 	status = limiter.updateDimensionConfig(cfg)
 	re.NotEqual(0, status&BBRDeleted)
->>>>>>> 53f496f6
 	re.NotNil(limiter.getConcurrencyLimiter())
 	limit, _ = limiter.getConcurrencyLimiterStatus()
 	re.Equal(limit, cfg.ConcurrencyLimit)
 
 	cfg = &DimensionConfig{}
 	status = limiter.updateDimensionConfig(cfg)
-<<<<<<< HEAD
-	re.True(status&ConcurrencyDeleted != 0)
-	re.True(status&QPSDeleted != 0)
-=======
 	re.NotZero(status & ConcurrencyDeleted)
 	re.NotZero(status & QPSDeleted)
->>>>>>> 53f496f6
 }
 
 func countSingleLimiterHandleResult(limiter *limiter, successCount *int,
