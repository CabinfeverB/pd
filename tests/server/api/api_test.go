--- conflicted
+++ resolved
@@ -243,56 +243,54 @@
 	resp.Body.Close()
 }
 
-<<<<<<< HEAD
-func (s *testMiddlewareSuite) TestRateLimitMiddleware(c *C) {
-	leader := s.cluster.GetServer(s.cluster.GetLeader())
+func (suite *middlewareTestSuite) TestRateLimitMiddleware() {
+	leader := suite.cluster.GetServer(suite.cluster.GetLeader())
 	input := map[string]interface{}{
 		"enable-rate-limit": "true",
 	}
 	data, err := json.Marshal(input)
-	c.Assert(err, IsNil)
+	suite.Nil(err)
 	req, _ := http.NewRequest("POST", leader.GetAddr()+"/pd/api/v1/service-middleware/config", bytes.NewBuffer(data))
 	resp, err := dialClient.Do(req)
-	c.Assert(err, IsNil)
-	resp.Body.Close()
-	c.Assert(leader.GetServer().GetServiceMiddlewarePersistOptions().IsRateLimitEnabled(), Equals, true)
+	suite.Nil(err)
+	resp.Body.Close()
+	suite.Equal(leader.GetServer().GetServiceMiddlewarePersistOptions().IsRateLimitEnabled(), true)
 
 	// returns StatusOK when no rate-limit config
 	req, _ = http.NewRequest("POST", leader.GetAddr()+"/pd/api/v1/admin/log", strings.NewReader("\"info\""))
 	resp, err = dialClient.Do(req)
-	c.Assert(err, IsNil)
+	suite.Nil(err)
 	_, err = io.ReadAll(resp.Body)
 	resp.Body.Close()
-	c.Assert(err, IsNil)
-	c.Assert(resp.StatusCode, Equals, http.StatusOK)
-
+	suite.Nil(err)
+	suite.Equal(resp.StatusCode, http.StatusOK)
 	input = make(map[string]interface{})
 	input["type"] = "label"
 	input["label"] = "SetLogLevel"
 	input["qps"] = 0.5
 	input["concurrency"] = 1
 	jsonBody, err := json.Marshal(input)
-	c.Assert(err, IsNil)
+	suite.Nil(err)
 	req, _ = http.NewRequest("POST", leader.GetAddr()+"/pd/api/v1/service-middleware/config/rate-limit", bytes.NewBuffer(jsonBody))
 	resp, err = dialClient.Do(req)
-	c.Assert(err, IsNil)
+	suite.Nil(err)
 	_, err = io.ReadAll(resp.Body)
 	resp.Body.Close()
-	c.Assert(err, IsNil)
-	c.Assert(resp.StatusCode, Equals, http.StatusOK)
+	suite.Nil(err)
+	suite.Equal(resp.StatusCode, http.StatusOK)
 
 	for i := 0; i < 3; i++ {
 		req, _ = http.NewRequest("POST", leader.GetAddr()+"/pd/api/v1/admin/log", strings.NewReader("\"info\""))
 		resp, err = dialClient.Do(req)
-		c.Assert(err, IsNil)
+		suite.Nil(err)
 		data, err := io.ReadAll(resp.Body)
 		resp.Body.Close()
-		c.Assert(err, IsNil)
+		suite.Nil(err)
 		if i > 0 {
-			c.Assert(resp.StatusCode, Equals, http.StatusTooManyRequests)
-			c.Assert(string(data), Equals, fmt.Sprintf("%s\n", http.StatusText(http.StatusTooManyRequests)))
+			suite.Equal(resp.StatusCode, http.StatusTooManyRequests)
+			suite.Equal(string(data), fmt.Sprintf("%s\n", http.StatusText(http.StatusTooManyRequests)))
 		} else {
-			c.Assert(resp.StatusCode, Equals, http.StatusOK)
+			suite.Equal(resp.StatusCode, http.StatusOK)
 		}
 	}
 
@@ -301,15 +299,15 @@
 	for i := 0; i < 2; i++ {
 		req, _ = http.NewRequest("POST", leader.GetAddr()+"/pd/api/v1/admin/log", strings.NewReader("\"info\""))
 		resp, err = dialClient.Do(req)
-		c.Assert(err, IsNil)
+		suite.Nil(err)
 		data, err := io.ReadAll(resp.Body)
 		resp.Body.Close()
-		c.Assert(err, IsNil)
+		suite.Nil(err)
 		if i > 0 {
-			c.Assert(resp.StatusCode, Equals, http.StatusTooManyRequests)
-			c.Assert(string(data), Equals, fmt.Sprintf("%s\n", http.StatusText(http.StatusTooManyRequests)))
+			suite.Equal(resp.StatusCode, http.StatusTooManyRequests)
+			suite.Equal(string(data), fmt.Sprintf("%s\n", http.StatusText(http.StatusTooManyRequests)))
 		} else {
-			c.Assert(resp.StatusCode, Equals, http.StatusOK)
+			suite.Equal(resp.StatusCode, http.StatusOK)
 		}
 	}
 
@@ -318,38 +316,42 @@
 	for i := 0; i < 2; i++ {
 		req, _ = http.NewRequest("POST", leader.GetAddr()+"/pd/api/v1/admin/log", strings.NewReader("\"info\""))
 		resp, err = dialClient.Do(req)
-		c.Assert(err, IsNil)
+		suite.Nil(err)
 		data, err := io.ReadAll(resp.Body)
 		resp.Body.Close()
-		c.Assert(err, IsNil)
-		c.Assert(resp.StatusCode, Equals, http.StatusTooManyRequests)
-		c.Assert(string(data), Equals, fmt.Sprintf("%s\n", http.StatusText(http.StatusTooManyRequests)))
+		suite.Nil(err)
+		suite.Equal(resp.StatusCode, http.StatusTooManyRequests)
+		suite.Equal(string(data), fmt.Sprintf("%s\n", http.StatusText(http.StatusTooManyRequests)))
 	}
 
 	// resign leader
 	oldLeaderName := leader.GetServer().Name()
 	leader.GetServer().GetMember().ResignEtcdLeader(leader.GetServer().Context(), oldLeaderName, "")
-	mustWaitLeader(c, s.cluster.GetServers())
-	leader = s.cluster.GetServer(s.cluster.GetLeader())
-	c.Assert(leader.GetServer().GetServiceMiddlewarePersistOptions().IsRateLimitEnabled(), Equals, true)
+	var servers []*server.Server
+	for _, s := range suite.cluster.GetServers() {
+		servers = append(servers, s.GetServer())
+	}
+	server.MustWaitLeader(suite.Require(), servers)
+	leader = suite.cluster.GetServer(suite.cluster.GetLeader())
+	suite.Equal(leader.GetServer().GetServiceMiddlewarePersistOptions().IsRateLimitEnabled(), true)
 	cfg, ok := leader.GetServer().GetRateLimitConfig().LimiterConfig["SetLogLevel"]
-	c.Assert(ok, Equals, true)
-	c.Assert(cfg.ConcurrencyLimit, Equals, uint64(1))
-	c.Assert(cfg.QPS, Equals, 0.5)
-	c.Assert(cfg.QPSBurst, Equals, 1)
+	suite.Equal(ok, true)
+	suite.Equal(cfg.ConcurrencyLimit, uint64(1))
+	suite.Equal(cfg.QPS, 0.5)
+	suite.Equal(cfg.QPSBurst, 1)
 
 	for i := 0; i < 3; i++ {
 		req, _ = http.NewRequest("POST", leader.GetAddr()+"/pd/api/v1/admin/log", strings.NewReader("\"info\""))
 		resp, err = dialClient.Do(req)
-		c.Assert(err, IsNil)
+		suite.Nil(err)
 		data, err := io.ReadAll(resp.Body)
 		resp.Body.Close()
-		c.Assert(err, IsNil)
+		suite.Nil(err)
 		if i > 0 {
-			c.Assert(resp.StatusCode, Equals, http.StatusTooManyRequests)
-			c.Assert(string(data), Equals, fmt.Sprintf("%s\n", http.StatusText(http.StatusTooManyRequests)))
+			suite.Equal(resp.StatusCode, http.StatusTooManyRequests)
+			suite.Equal(string(data), fmt.Sprintf("%s\n", http.StatusText(http.StatusTooManyRequests)))
 		} else {
-			c.Assert(resp.StatusCode, Equals, http.StatusOK)
+			suite.Equal(resp.StatusCode, http.StatusOK)
 		}
 	}
 
@@ -358,15 +360,15 @@
 	for i := 0; i < 2; i++ {
 		req, _ = http.NewRequest("POST", leader.GetAddr()+"/pd/api/v1/admin/log", strings.NewReader("\"info\""))
 		resp, err = dialClient.Do(req)
-		c.Assert(err, IsNil)
+		suite.Nil(err)
 		data, err := io.ReadAll(resp.Body)
 		resp.Body.Close()
-		c.Assert(err, IsNil)
+		suite.Nil(err)
 		if i > 0 {
-			c.Assert(resp.StatusCode, Equals, http.StatusTooManyRequests)
-			c.Assert(string(data), Equals, fmt.Sprintf("%s\n", http.StatusText(http.StatusTooManyRequests)))
+			suite.Equal(resp.StatusCode, http.StatusTooManyRequests)
+			suite.Equal(string(data), fmt.Sprintf("%s\n", http.StatusText(http.StatusTooManyRequests)))
 		} else {
-			c.Assert(resp.StatusCode, Equals, http.StatusOK)
+			suite.Equal(resp.StatusCode, http.StatusOK)
 		}
 	}
 
@@ -375,42 +377,38 @@
 	for i := 0; i < 2; i++ {
 		req, _ = http.NewRequest("POST", leader.GetAddr()+"/pd/api/v1/admin/log", strings.NewReader("\"info\""))
 		resp, err = dialClient.Do(req)
-		c.Assert(err, IsNil)
+		suite.Nil(err)
 		data, err := io.ReadAll(resp.Body)
 		resp.Body.Close()
-		c.Assert(err, IsNil)
-		c.Assert(resp.StatusCode, Equals, http.StatusTooManyRequests)
-		c.Assert(string(data), Equals, fmt.Sprintf("%s\n", http.StatusText(http.StatusTooManyRequests)))
+		suite.Nil(err)
+		suite.Equal(resp.StatusCode, http.StatusTooManyRequests)
+		suite.Equal(string(data), fmt.Sprintf("%s\n", http.StatusText(http.StatusTooManyRequests)))
 	}
 
 	input = map[string]interface{}{
 		"enable-rate-limit": "false",
 	}
 	data, err = json.Marshal(input)
-	c.Assert(err, IsNil)
+	suite.Nil(err)
 	req, _ = http.NewRequest("POST", leader.GetAddr()+"/pd/api/v1/service-middleware/config", bytes.NewBuffer(data))
 	resp, err = dialClient.Do(req)
-	c.Assert(err, IsNil)
-	resp.Body.Close()
-	c.Assert(leader.GetServer().GetServiceMiddlewarePersistOptions().IsRateLimitEnabled(), Equals, false)
+	suite.Nil(err)
+	resp.Body.Close()
+	suite.Equal(leader.GetServer().GetServiceMiddlewarePersistOptions().IsRateLimitEnabled(), false)
 
 	for i := 0; i < 3; i++ {
 		req, _ = http.NewRequest("POST", leader.GetAddr()+"/pd/api/v1/admin/log", strings.NewReader("\"info\""))
 		resp, err = dialClient.Do(req)
-		c.Assert(err, IsNil)
+		suite.Nil(err)
 		_, err = io.ReadAll(resp.Body)
 		resp.Body.Close()
-		c.Assert(err, IsNil)
-		c.Assert(resp.StatusCode, Equals, http.StatusOK)
-	}
-}
-
-func (s *testMiddlewareSuite) TestAuditPrometheusBackend(c *C) {
-	leader := s.cluster.GetServer(s.cluster.GetLeader())
-=======
+		suite.Nil(err)
+		suite.Equal(resp.StatusCode, http.StatusOK)
+	}
+}
+
 func (suite *middlewareTestSuite) TestAuditPrometheusBackend() {
 	leader := suite.cluster.GetServer(suite.cluster.GetLeader())
->>>>>>> c45d5a1b
 	input := map[string]interface{}{
 		"enable-audit": "true",
 	}
@@ -909,18 +907,4 @@
 	re.NoError(err)
 	resp.Body.Close()
 	return output
-<<<<<<< HEAD
-}
-
-func mustWaitLeader(c *C, svrs map[string]*tests.TestServer) {
-	testutil.WaitUntil(c, func() bool {
-		for _, s := range svrs {
-			if !s.GetServer().IsClosed() && s.GetServer().GetMember().IsLeader() {
-				return true
-			}
-		}
-		return false
-	})
-=======
->>>>>>> c45d5a1b
 }