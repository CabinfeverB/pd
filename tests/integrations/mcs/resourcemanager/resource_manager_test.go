--- conflicted
+++ resolved
@@ -198,11 +198,7 @@
 		re.NoError(err)
 		re.Contains(resp, "Success!")
 	}
-<<<<<<< HEAD
-	lresp, revision, err := cli.LoadResourcrGroups(suite.ctx)
-=======
 	lresp, revision, err := cli.LoadResourceGroups(suite.ctx)
->>>>>>> 0516aae1
 	re.NoError(err)
 	re.Equal(len(lresp), 4)
 	re.Greater(revision, int64(0))
@@ -237,16 +233,10 @@
 	re.NoError(failpoint.Enable("github.com/tikv/pd/client/resource_group/controller/watchStreamError", "return(true)"))
 	for i := 0; i < 2; i++ {
 		if i == 1 {
-<<<<<<< HEAD
-			time.Sleep(10 * time.Millisecond)
-			meta = controller.GetActiveResourceGroup("test0")
-			re.Equal(meta.RUSettings.RU.Settings.FillRate, uint64(20000))
-=======
 			testutil.Eventually(re, func() bool {
 				meta = controller.GetActiveResourceGroup("test0")
 				return meta.RUSettings.RU.Settings.FillRate == uint64(20000)
 			}, testutil.WithTickInterval(50*time.Millisecond))
->>>>>>> 0516aae1
 			re.NoError(failpoint.Enable("github.com/tikv/pd/client/watchStreamError", "return(true)"))
 		}
 		group.Name = "test" + strconv.Itoa(i)
@@ -259,16 +249,10 @@
 	meta = controller.GetActiveResourceGroup("test1")
 	re.Equal(meta.RUSettings.RU.Settings.FillRate, uint64(10000))
 	re.NoError(failpoint.Disable("github.com/tikv/pd/client/watchStreamError"))
-<<<<<<< HEAD
-	time.Sleep(time.Millisecond * 500)
-	meta = controller.GetActiveResourceGroup("test1")
-	re.Equal(meta.RUSettings.RU.Settings.FillRate, uint64(20000))
-=======
 	testutil.Eventually(re, func() bool {
 		meta = controller.GetActiveResourceGroup("test1")
 		return meta.RUSettings.RU.Settings.FillRate == uint64(20000)
 	}, testutil.WithTickInterval(100*time.Millisecond))
->>>>>>> 0516aae1
 	re.NoError(failpoint.Disable("github.com/tikv/pd/client/resource_group/controller/watchStreamError"))
 
 	for i := 2; i < 9; i++ {
