// Copyright 2016 TiKV Project Authors.
//
// Licensed under the Apache License, Version 2.0 (the "License");
// you may not use this file except in compliance with the License.
// You may obtain a copy of the License at
//
//     http://www.apache.org/licenses/LICENSE-2.0
//
// Unless required by applicable law or agreed to in writing, software
// distributed under the License is distributed on an "AS IS" BASIS,
// WITHOUT WARRANTIES OR CONDITIONS OF ANY KIND, either express or implied.
// See the License for the specific language governing permissions and
// limitations under the License.

package server

import (
	"context"
	"fmt"
	"io"
	"net/http"
	"testing"

	. "github.com/pingcap/check"
	"github.com/tikv/pd/pkg/apiutil"
	"github.com/tikv/pd/pkg/assertutil"
	"github.com/tikv/pd/pkg/etcdutil"
	"github.com/tikv/pd/pkg/testutil"
	"github.com/tikv/pd/server/config"
	"go.etcd.io/etcd/embed"
	"go.etcd.io/etcd/pkg/types"
	"go.uber.org/goleak"
)

func TestServer(t *testing.T) {
	EnableZap = true
	TestingT(t)
}

func TestMain(m *testing.M) {
	goleak.VerifyTestMain(m, testutil.LeakOptions...)
}

func mustWaitLeader(c *C, svrs []*Server) *Server {
	var leader *Server
	testutil.WaitUntil(c, func(c *C) bool {
		for _, s := range svrs {
			if !s.IsClosed() && s.member.IsLeader() {
				leader = s
				return true
			}
		}
		return false
	})
	return leader
}

func checkerWithNilAssert(c *C) *assertutil.Checker {
	checker := assertutil.NewChecker(c.FailNow)
	checker.IsNil = func(obtained interface{}) {
		c.Assert(obtained, IsNil)
	}
	return checker
}

var _ = Suite(&testLeaderServerSuite{})

type testLeaderServerSuite struct {
	ctx        context.Context
	cancel     context.CancelFunc
	svrs       map[string]*Server
	leaderPath string
}

func (s *testLeaderServerSuite) SetUpSuite(c *C) {
	s.ctx, s.cancel = context.WithCancel(context.Background())
	s.svrs = make(map[string]*Server)

	cfgs := NewTestMultiConfig(checkerWithNilAssert(c), 3)

	ch := make(chan *Server, 3)
	for i := 0; i < 3; i++ {
		cfg := cfgs[i]

		go func() {
			svr, err := CreateServer(s.ctx, cfg)
			c.Assert(err, IsNil)
			err = svr.Run()
			c.Assert(err, IsNil)
			ch <- svr
		}()
	}

	for i := 0; i < 3; i++ {
		svr := <-ch
		s.svrs[svr.GetAddr()] = svr
		s.leaderPath = svr.GetMember().GetLeaderPath()
	}
}

func (s *testLeaderServerSuite) TearDownSuite(c *C) {
	s.cancel()
	for _, svr := range s.svrs {
		svr.Close()
		testutil.CleanServer(svr.cfg.DataDir)
	}
}

var _ = Suite(&testServerSuite{})

type testServerSuite struct{}

func newTestServersWithCfgs(ctx context.Context, c *C, cfgs []*config.Config) ([]*Server, CleanupFunc) {
	svrs := make([]*Server, 0, len(cfgs))

	ch := make(chan *Server)
	for _, cfg := range cfgs {
		go func(cfg *config.Config) {
			svr, err := CreateServer(ctx, cfg)
			// prevent blocking if Asserts fails
			failed := true
			defer func() {
				if failed {
					ch <- nil
				} else {
					ch <- svr
				}
			}()
			c.Assert(err, IsNil)
			err = svr.Run()
			c.Assert(err, IsNil)
			failed = false
		}(cfg)
	}

	for i := 0; i < len(cfgs); i++ {
		svr := <-ch
		c.Assert(svr, NotNil)
		svrs = append(svrs, svr)
	}
	mustWaitLeader(c, svrs)

	cleanup := func() {
		for _, svr := range svrs {
			svr.Close()
		}
		for _, cfg := range cfgs {
			testutil.CleanServer(cfg.DataDir)
		}
	}

	return svrs, cleanup
}

func (s *testServerSuite) TestCheckClusterID(c *C) {
	ctx, cancel := context.WithCancel(context.Background())
	defer cancel()
	cfgs := NewTestMultiConfig(checkerWithNilAssert(c), 2)
	for i, cfg := range cfgs {
		cfg.DataDir = fmt.Sprintf("/tmp/test_pd_check_clusterID_%d", i)
		// Clean up before testing.
		testutil.CleanServer(cfg.DataDir)
	}
	originInitial := cfgs[0].InitialCluster
	for _, cfg := range cfgs {
		cfg.InitialCluster = fmt.Sprintf("%s=%s", cfg.Name, cfg.PeerUrls)
	}

	cfgA, cfgB := cfgs[0], cfgs[1]
	// Start a standalone cluster.
	svrsA, cleanA := newTestServersWithCfgs(ctx, c, []*config.Config{cfgA})
	defer cleanA()
	// Close it.
	for _, svr := range svrsA {
		svr.Close()
	}

	// Start another cluster.
	_, cleanB := newTestServersWithCfgs(ctx, c, []*config.Config{cfgB})
	defer cleanB()

	// Start previous cluster, expect an error.
	cfgA.InitialCluster = originInitial
	svr, err := CreateServer(ctx, cfgA)
	c.Assert(err, IsNil)

	etcd, err := embed.StartEtcd(svr.etcdCfg)
	c.Assert(err, IsNil)
	urlsMap, err := types.NewURLsMap(svr.cfg.InitialCluster)
	c.Assert(err, IsNil)
	tlsConfig, err := svr.cfg.Security.ToTLSConfig()
	c.Assert(err, IsNil)
	err = etcdutil.CheckClusterID(etcd.Server.Cluster().ID(), urlsMap, tlsConfig)
	c.Assert(err, NotNil)
	etcd.Close()
	testutil.CleanServer(cfgA.DataDir)
}

var _ = Suite(&testServerHandlerSuite{})

type testServerHandlerSuite struct{}

func (s *testServerHandlerSuite) TestRegisterServerHandler(c *C) {
	mokHandler := func(ctx context.Context, s *Server) (http.Handler, ServiceGroup, error) {
		mux := http.NewServeMux()
		mux.HandleFunc("/pd/apis/mok/v1/hello", func(w http.ResponseWriter, r *http.Request) {
			fmt.Fprintln(w, "Hello World")
			// test getting ip
			clientIP := apiutil.GetIPAddrFromHTTPRequest(r)
			c.Assert(clientIP, Equals, "127.0.0.1")
		})
		info := ServiceGroup{
			Name:    "mok",
			Version: "v1",
		}
		return mux, info, nil
	}
	cfg := NewTestSingleConfig(checkerWithNilAssert(c))
	ctx, cancel := context.WithCancel(context.Background())
	svr, err := CreateServer(ctx, cfg, mokHandler)
	c.Assert(err, IsNil)
	_, err = CreateServer(ctx, cfg, mokHandler, mokHandler)
	// Repeat register.
	c.Assert(err, NotNil)
	defer func() {
		cancel()
		svr.Close()
		testutil.CleanServer(svr.cfg.DataDir)
	}()
	err = svr.Run()
	c.Assert(err, IsNil)
	resp, err := http.Get(fmt.Sprintf("%s/pd/apis/mok/v1/hello", svr.GetAddr()))
	c.Assert(err, IsNil)
	c.Assert(resp.StatusCode, Equals, http.StatusOK)
<<<<<<< HEAD
=======
	defer resp.Body.Close()
	bodyBytes, err := io.ReadAll(resp.Body)
	c.Assert(err, IsNil)
	bodyString := string(bodyBytes)
	c.Assert(bodyString, Equals, "Hello World\n")
}

func (s *testServerHandlerSuite) TestSourceIpForHeaderForwarded(c *C) {
	mokHandler := func(ctx context.Context, s *Server) (http.Handler, ServiceGroup, error) {
		mux := http.NewServeMux()
		mux.HandleFunc("/pd/apis/mok/v1/hello", func(w http.ResponseWriter, r *http.Request) {
			fmt.Fprintln(w, "Hello World")
			// test getting ip
			clientIP := apiutil.GetIPAddrFromHTTPRequest(r)
			c.Assert(clientIP, Equals, "127.0.0.2")
		})
		info := ServiceGroup{
			Name:    "mok",
			Version: "v1",
		}
		return mux, info, nil
	}
	cfg := NewTestSingleConfig(checkerWithNilAssert(c))
	ctx, cancel := context.WithCancel(context.Background())
	svr, err := CreateServer(ctx, cfg, mokHandler)
	c.Assert(err, IsNil)
	_, err = CreateServer(ctx, cfg, mokHandler, mokHandler)
	// Repeat register.
	c.Assert(err, NotNil)
	defer func() {
		cancel()
		svr.Close()
		testutil.CleanServer(svr.cfg.DataDir)
	}()
	err = svr.Run()
	c.Assert(err, IsNil)

	req, err := http.NewRequest("GET", fmt.Sprintf("%s/pd/apis/mok/v1/hello", svr.GetAddr()), nil)
	c.Assert(err, IsNil)
	req.Header.Add("X-Forwarded-For", "127.0.0.2")
	resp, err := http.DefaultClient.Do(req)
	c.Assert(err, IsNil)
	c.Assert(resp.StatusCode, Equals, http.StatusOK)
	defer resp.Body.Close()
	bodyBytes, err := io.ReadAll(resp.Body)
	c.Assert(err, IsNil)
	bodyString := string(bodyBytes)
	c.Assert(bodyString, Equals, "Hello World\n")
}

func (s *testServerHandlerSuite) TestSourceIpForHeaderXReal(c *C) {
	mokHandler := func(ctx context.Context, s *Server) (http.Handler, ServiceGroup, error) {
		mux := http.NewServeMux()
		mux.HandleFunc("/pd/apis/mok/v1/hello", func(w http.ResponseWriter, r *http.Request) {
			fmt.Fprintln(w, "Hello World")
			// test getting ip
			clientIP := apiutil.GetIPAddrFromHTTPRequest(r)
			c.Assert(clientIP, Equals, "127.0.0.2")
		})
		info := ServiceGroup{
			Name:    "mok",
			Version: "v1",
		}
		return mux, info, nil
	}
	cfg := NewTestSingleConfig(checkerWithNilAssert(c))
	ctx, cancel := context.WithCancel(context.Background())
	svr, err := CreateServer(ctx, cfg, mokHandler)
	c.Assert(err, IsNil)
	_, err = CreateServer(ctx, cfg, mokHandler, mokHandler)
	// Repeat register.
	c.Assert(err, NotNil)
	defer func() {
		cancel()
		svr.Close()
		testutil.CleanServer(svr.cfg.DataDir)
	}()
	err = svr.Run()
	c.Assert(err, IsNil)

	req, err := http.NewRequest("GET", fmt.Sprintf("%s/pd/apis/mok/v1/hello", svr.GetAddr()), nil)
	c.Assert(err, IsNil)
	req.Header.Add("X-Real-Ip", "127.0.0.2")
	resp, err := http.DefaultClient.Do(req)
	c.Assert(err, IsNil)
	c.Assert(resp.StatusCode, Equals, http.StatusOK)
	defer resp.Body.Close()
	bodyBytes, err := io.ReadAll(resp.Body)
	c.Assert(err, IsNil)
	bodyString := string(bodyBytes)
	c.Assert(bodyString, Equals, "Hello World\n")
}

func (s *testServerHandlerSuite) TestSourceIpForHeaderBoth(c *C) {
	mokHandler := func(ctx context.Context, s *Server) (http.Handler, ServiceGroup, error) {
		mux := http.NewServeMux()
		mux.HandleFunc("/pd/apis/mok/v1/hello", func(w http.ResponseWriter, r *http.Request) {
			fmt.Fprintln(w, "Hello World")
			// test getting ip
			clientIP := apiutil.GetIPAddrFromHTTPRequest(r)
			c.Assert(clientIP, Equals, "127.0.0.2")
		})
		info := ServiceGroup{
			Name:    "mok",
			Version: "v1",
		}
		return mux, info, nil
	}
	cfg := NewTestSingleConfig(checkerWithNilAssert(c))
	ctx, cancel := context.WithCancel(context.Background())
	svr, err := CreateServer(ctx, cfg, mokHandler)
	c.Assert(err, IsNil)
	_, err = CreateServer(ctx, cfg, mokHandler, mokHandler)
	// Repeat register.
	c.Assert(err, NotNil)
	defer func() {
		cancel()
		svr.Close()
		testutil.CleanServer(svr.cfg.DataDir)
	}()
	err = svr.Run()
	c.Assert(err, IsNil)

	req, err := http.NewRequest("GET", fmt.Sprintf("%s/pd/apis/mok/v1/hello", svr.GetAddr()), nil)
	c.Assert(err, IsNil)
	req.Header.Add("X-Forwarded-For", "127.0.0.2")
	req.Header.Add("X-Real-Ip", "127.0.0.3")
	resp, err := http.DefaultClient.Do(req)
	c.Assert(err, IsNil)
	c.Assert(resp.StatusCode, Equals, http.StatusOK)
>>>>>>> 0f0326c2
	defer resp.Body.Close()
	bodyBytes, err := io.ReadAll(resp.Body)
	c.Assert(err, IsNil)
	bodyString := string(bodyBytes)
	c.Assert(bodyString, Equals, "Hello World\n")
}<|MERGE_RESOLUTION|>--- conflicted
+++ resolved
@@ -232,8 +232,6 @@
 	resp, err := http.Get(fmt.Sprintf("%s/pd/apis/mok/v1/hello", svr.GetAddr()))
 	c.Assert(err, IsNil)
 	c.Assert(resp.StatusCode, Equals, http.StatusOK)
-<<<<<<< HEAD
-=======
 	defer resp.Body.Close()
 	bodyBytes, err := io.ReadAll(resp.Body)
 	c.Assert(err, IsNil)
@@ -364,7 +362,6 @@
 	resp, err := http.DefaultClient.Do(req)
 	c.Assert(err, IsNil)
 	c.Assert(resp.StatusCode, Equals, http.StatusOK)
->>>>>>> 0f0326c2
 	defer resp.Body.Close()
 	bodyBytes, err := io.ReadAll(resp.Body)
 	c.Assert(err, IsNil)
