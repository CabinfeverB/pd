// Copyright 2022 TiKV Project Authors.
//
// Licensed under the Apache License, Version 2.0 (the "License");
// you may not use this file except in compliance with the License.
// You may obtain a copy of the License at
//
//     http://www.apache.org/licenses/LICENSE-2.0
//
// Unless required by applicable law or agreed to in writing, software
// distributed under the License is distributed on an "AS IS" BASIS,
// WITHOUT WARRANTIES OR CONDITIONS OF ANY KIND, either express or implied.
// See the License for the specific language governing permissions and
// limitations under the License.

package cluster

import (
	"fmt"
	"sync/atomic"
	"time"

	"github.com/pingcap/errors"
	"github.com/pingcap/log"
	"github.com/tikv/pd/pkg/cache"
	"github.com/tikv/pd/pkg/errs"
	"github.com/tikv/pd/pkg/syncutil"
	"github.com/tikv/pd/server/schedule/operator"
	"github.com/tikv/pd/server/schedule/plan"
	"github.com/tikv/pd/server/schedulers"
	"go.uber.org/zap"
)

const (
	disabled   = "disabled"
	paused     = "paused"
	scheduling = "scheduling"
	pending    = "pending"
	// TODO: find a better name
	normal = "normal"
)

const (
	maxDiagnosticResultNum = 10
)

var SummaryFuncs = map[string]plan.Summary{
	schedulers.BalanceRegionName: schedulers.BalancePlanSummary,
}

type diagnosticManager struct {
	syncutil.RWMutex
	cluster *RaftCluster
	workers map[string]*diagnosticWorker
}

func newDiagnosticManager(cluster *RaftCluster) *diagnosticManager {
	workers := make(map[string]*diagnosticWorker)
	for name := range DiagnosableSchedulers {
		workers[name] = newDiagnosticWorker(name, cluster)
	}
	return &diagnosticManager{
		cluster: cluster,
		workers: workers,
	}
}

func (d *diagnosticManager) getDiagnosticResult(name string) (*DiagnosticResult, error) {
	if isDisabled, _ := d.cluster.IsSchedulerDisabled(name); isDisabled {
		ts := uint64(time.Now().Unix())
		res := &DiagnosticResult{Name: schedulers.BalanceRegionName, Timestamp: ts, Status: disabled}
		return res, nil
	}
	worker := d.getWorker(name)
	if worker == nil {
		return nil, errs.ErrSchedulerUndiagnosable.FastGenByArgs(name)
	}
	result := worker.getLastResult()
	if result == nil {
		return nil, errs.ErrSchedulerDiagnosisNotRunning.FastGenByArgs(name)
	}
	return result, nil
}

func (d *diagnosticManager) getWorker(name string) *diagnosticWorker {
	return d.workers[name]
}

// diagnosticWorker is used to manage diagnose mechanism
type diagnosticWorker struct {
	schedulerName string
	cluster       *RaftCluster
	summaryFunc   plan.Summary
	result        *ResultMemorizer
	//diagnosticManager *diagnosticManager
	samplingCounter uint64
}

func newDiagnosticWorker(name string, cluster *RaftCluster) *diagnosticWorker {
	summaryFunc, ok := SummaryFuncs[name]
	if !ok {
		log.Error("can't find summary function", zap.String("scheduler-name", name))
	}
	return &diagnosticWorker{
		cluster:       cluster,
		schedulerName: name,
		summaryFunc:   summaryFunc,
	}
}

func (d *diagnosticWorker) init() {
	if d == nil {
		return
	}
	if d.result == nil {
<<<<<<< HEAD
		d.result = cache.NewFIFO(maxDiagnosticResultNum)
=======
		d.result = NewResultMemorizer(maxDiagnosticResultNum)
>>>>>>> 02151c49
	}
}

func (d *diagnosticWorker) isAllowed() bool {
	if d == nil {
		return false
	}
	if d.cluster.opt.IsDiagnosisAllowed() {
		return false
	}
	currentCount := atomic.LoadUint64(&d.samplingCounter) + 1
	if currentCount == d.cluster.opt.GetDiagnosticSamplingRate() {
		atomic.StoreUint64(&d.samplingCounter, 0)
		return true
	}
	atomic.StoreUint64(&d.samplingCounter, currentCount)
	return false
}

func (d *diagnosticWorker) getLastResult() *DiagnosticResult {
	if d.result.Len() == 0 {
		return nil
	}
	return d.result.Elems()[d.result.Len()-1].Value.(*DiagnosticResult)
}

func (d *diagnosticWorker) generateStatus(status string) {
	if d == nil {
		return
	}
	result := &DiagnosticResult{Name: d.schedulerName, Timestamp: uint64(time.Now().Unix()), Status: status}
	d.result.Put(result.Timestamp, result)
}

func (d *diagnosticWorker) generatePlans(ops []*operator.Operator, plans []plan.Plan) {
	if d == nil {
		return
	}
	result := d.analyze(ops, plans, uint64(time.Now().Unix()))
	d.result.Put(result.Timestamp, result)
}

func (d *diagnosticWorker) analyze(ops []*operator.Operator, plans []plan.Plan, ts uint64) *DiagnosticResult {
	res := &DiagnosticResult{Name: schedulers.BalanceRegionName, Timestamp: ts, Status: normal}
	name := d.schedulerName
	// TODO: support more schedulers and checkers
	switch name {
	case schedulers.BalanceRegionName:
		runningNum := d.cluster.GetOperatorController().OperatorCount(operator.OpRegion)
		if runningNum != 0 || len(ops) != 0 {
			res.Status = scheduling
			return res
		}
		res.Status = pending
		if d.summaryFunc != nil {
			isAllNormal := false
			res.Summary, isAllNormal, _ = d.summaryFunc(plans)
			if isAllNormal {
				res.Status = normal
			}
		}
		return res
	default:
	}
	index := len(ops)
	if len(ops) > 0 {
		if ops[0].Kind()&operator.OpMerge != 0 {
			index /= 2
		}
	}
	res.UnschedulablePlans = plans[index:]
	res.SchedulablePlans = plans[:index]
	return res
}

type DiagnosticResult struct {
	Name      string `json:"name"`
	Status    string `json:"status"`
	Summary   string `json:"summary"`
	Timestamp uint64 `json:"timestamp"`

	StoreStatus        map[uint64]*plan.Status `json:"-"`
	SchedulablePlans   []plan.Plan             `json:"-"`
	UnschedulablePlans []plan.Plan             `json:"-"`
}

func (r *DiagnosticResult) GetComparableAttribute() string {
	return r.Status
}

type ResultMemorizer struct {
	*cache.FIFO2
}

func NewResultMemorizer(maxCount int) *ResultMemorizer {
	return &ResultMemorizer{FIFO2: cache.NewFIFO2(maxCount)}
}

func (m *ResultMemorizer) Put(result *DiagnosticResult) {
	m.FIFO2.Put(result.Timestamp, result)
}

func (m *ResultMemorizer) GenerateResult() (*DiagnosticResult, error) {
	items := m.FIFO2.FromLastestElems()
	length := len(items)
	if length == 0 {
		return nil, errors.New("todo")
	}
	x1, x2, x3 := length/3, length/3, length/3
	if (length % 3) > 0 {
		x1++
	}
	if (length % 3) > 1 {
		x2++
	}
	pi := 1.0 / float64(3*x1+2*x2+x3)
	counter := make(map[uint64]map[plan.Status]float64)
	for i := 0; i < x1; i++ {
		item := items[i].Value.(*DiagnosticResult)
		for storeID, status := range item.StoreStatus {
			if _, ok := counter[storeID]; !ok {
				counter[storeID] = make(map[plan.Status]float64)
			}
			statusCounter := counter[storeID]
			statusCounter[*status] += pi * 3
		}
	}
	for i := x1; i < x1+x2; i++ {
		item := items[i].Value.(*DiagnosticResult)
		for storeID, status := range item.StoreStatus {
			if _, ok := counter[storeID]; !ok {
				counter[storeID] = make(map[plan.Status]float64)
			}
			statusCounter := counter[storeID]
			statusCounter[*status] += pi * 2
		}
	}
	for i := x1 + x2; i < x1+x2+x3; i++ {
		item := items[i].Value.(*DiagnosticResult)
		for storeID, status := range item.StoreStatus {
			if _, ok := counter[storeID]; !ok {
				counter[storeID] = make(map[plan.Status]float64)
			}
			statusCounter := counter[storeID]
			statusCounter[*status] += pi * 1
		}
	}
	statusCounter := make(map[plan.Status]uint64)
	for _, store := range counter {
		max := 0.
		curStat := *plan.NewStatus(plan.StatusOK)
		for stat, c := range store {
			if c > max {
				max = c
				curStat = stat
			}
		}
		statusCounter[curStat] += 1
	}
	var resStr string
	for k, v := range statusCounter {
		resStr += fmt.Sprintf("%d store(s) %s; ", v, k.String())
	}
	return &DiagnosticResult{
		Name:      items[0].Value.(*DiagnosticResult).Name,
		Status:    items[0].Value.(*DiagnosticResult).Status,
		Summary:   resStr,
		Timestamp: uint64(time.Now().Unix()),
	}, nil
}<|MERGE_RESOLUTION|>--- conflicted
+++ resolved
@@ -112,11 +112,7 @@
 		return
 	}
 	if d.result == nil {
-<<<<<<< HEAD
-		d.result = cache.NewFIFO(maxDiagnosticResultNum)
-=======
 		d.result = NewResultMemorizer(maxDiagnosticResultNum)
->>>>>>> 02151c49
 	}
 }
 
@@ -148,7 +144,7 @@
 		return
 	}
 	result := &DiagnosticResult{Name: d.schedulerName, Timestamp: uint64(time.Now().Unix()), Status: status}
-	d.result.Put(result.Timestamp, result)
+	d.result.Put(result)
 }
 
 func (d *diagnosticWorker) generatePlans(ops []*operator.Operator, plans []plan.Plan) {
@@ -156,7 +152,7 @@
 		return
 	}
 	result := d.analyze(ops, plans, uint64(time.Now().Unix()))
-	d.result.Put(result.Timestamp, result)
+	d.result.Put(result)
 }
 
 func (d *diagnosticWorker) analyze(ops []*operator.Operator, plans []plan.Plan, ts uint64) *DiagnosticResult {
