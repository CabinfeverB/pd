// Copyright 2022 TiKV Project Authors.
//
// Licensed under the Apache License, Version 2.0 (the "License");
// you may not use this file except in compliance with the License.
// You may obtain a copy of the License at
//
//     http://www.apache.org/licenses/LICENSE-2.0
//
// Unless required by applicable law or agreed to in writing, software
// distributed under the License is distributed on an "AS IS" BASIS,
// WITHOUT WARRANTIES OR CONDITIONS OF ANY KIND, either express or implied.
// See the License for the specific language governing permissions and
// limitations under the License.

package cluster

import (
<<<<<<< HEAD
	"errors"
	"fmt"
=======
	"sync/atomic"
>>>>>>> a56cbf66
	"time"

	"github.com/pingcap/log"
	"github.com/tikv/pd/pkg/cache"
	"github.com/tikv/pd/pkg/errs"
	"github.com/tikv/pd/pkg/syncutil"
	"github.com/tikv/pd/server/schedule/operator"
	"github.com/tikv/pd/server/schedule/plan"
	"github.com/tikv/pd/server/schedulers"
	"go.uber.org/zap"
)

const (
	disabled   = "disabled"
	paused     = "paused"
	scheduling = "scheduling"
	pending    = "pending"
	// TODO: find a better name
	normal = "normal"
)

const (
	maxDiagnosticResultNum = 10
)

var SummaryFuncs = map[string]plan.Summary{}

type diagnosticManager struct {
	syncutil.RWMutex
	cluster *RaftCluster
	workers map[string]*diagnosticWorker
}

func newDiagnosticManager(cluster *RaftCluster) *diagnosticManager {
	workers := make(map[string]*diagnosticWorker)
	for name := range DiagnosableSchedulers {
		workers[name] = newDiagnosticWorker(name, cluster)
	}
	return &diagnosticManager{
		cluster: cluster,
		workers: workers,
	}
}

func (d *diagnosticManager) getDiagnosticResult(name string) (*DiagnosticResult, error) {
	if isDisabled, _ := d.cluster.IsSchedulerDisabled(name); isDisabled {
		ts := uint64(time.Now().Unix())
		res := &DiagnosticResult{Name: schedulers.BalanceRegionName, Timestamp: ts, Status: disabled}
		return res, nil
	}
	worker := d.getWorker(name)
	if worker == nil {
		return nil, errs.ErrSchedulerUndiagnosable.FastGenByArgs(name)
	}
	result := worker.getLastResult()
	if result == nil {
		return nil, errs.ErrSchedulerDiagnosisNotRunning.FastGenByArgs(name)
	}
	return result, nil
}

func (d *diagnosticManager) getWorker(name string) *diagnosticWorker {
	return d.workers[name]
}

// diagnosticWorker is used to manage diagnose mechanism
type diagnosticWorker struct {
	schedulerName string
	cluster       *RaftCluster
	summaryFunc   plan.Summary
	result        *cache.FIFO
	//diagnosticManager *diagnosticManager
	samplingCounter uint64
}

func newDiagnosticWorker(name string, cluster *RaftCluster) *diagnosticWorker {
	summaryFunc, ok := SummaryFuncs[name]
	if !ok {
		log.Error("can't find summary function", zap.String("scheduler-name", name))
	}
	return &diagnosticWorker{
		cluster:       cluster,
		schedulerName: name,
		summaryFunc:   summaryFunc,
	}
}

func (d *diagnosticWorker) init() {
	if d == nil {
		return
	}
	if d.result == nil {
		d.result = cache.NewFIFO(maxDiagnosticResultNum)
	}
}

func (d *diagnosticWorker) isAllowed() bool {
	if d == nil {
		return false
	}
	if d.cluster.opt.IsDiagnosisAllowed() {
		return false
	}
	currentCount := atomic.LoadUint64(&d.samplingCounter) + 1
	if currentCount == d.cluster.opt.GetDiagnosticSamplingRate() {
		atomic.StoreUint64(&d.samplingCounter, 0)
		return true
	}
	atomic.StoreUint64(&d.samplingCounter, currentCount)
	return false
}

func (d *diagnosticWorker) getLastResult() *DiagnosticResult {
	if d.result.Len() == 0 {
		return nil
	}
	// TODO: implment
	return nil
}

func (d *diagnosticWorker) generateStatus(status string) {
	if d == nil {
		return
	}
	// TODO: implment
}

func (d *diagnosticWorker) generatePlans(ops []*operator.Operator, plans []plan.Plan) {
	if d == nil {
		return
	}
	// TODO: implment
	d.analyze(ops, plans, uint64(time.Now().Unix()))
}

func (d *diagnosticWorker) analyze(ops []*operator.Operator, plans []plan.Plan, ts uint64) *DiagnosticResult {
	res := &DiagnosticResult{Name: schedulers.BalanceRegionName, Timestamp: ts, Status: normal}
	name := d.schedulerName
	// TODO: support more schedulers and checkers
	switch name {
	default:
	}
	index := len(ops)
	if len(ops) > 0 {
		if ops[0].Kind()&operator.OpMerge != 0 {
			index /= 2
		}
	}
	res.UnschedulablePlans = plans[index:]
	res.SchedulablePlans = plans[:index]
	return res
}

type DiagnosticResult struct {
	Name      string `json:"name"`
	Status    string `json:"status"`
	Summary   string `json:"summary"`
	Timestamp uint64 `json:"timestamp"`

	StoreStatus        map[uint64]*plan.Status `json:"-"`
	SchedulablePlans   []plan.Plan             `json:"-"`
	UnschedulablePlans []plan.Plan             `json:"-"`
}

func (r *DiagnosticResult) GetComparableAttribute() string {
	return r.Status
}

type ResultMemorizer struct {
	*cache.FIFO2
}

func NewResultMemorizer(maxCount int) *ResultMemorizer {
	return &ResultMemorizer{FIFO2: cache.NewFIFO2(maxCount)}
}

func (m *ResultMemorizer) Put(result *DiagnosticResult) {
	m.FIFO2.Put(result.Timestamp, result)
}

func (m *ResultMemorizer) GenerateResult() (*DiagnosticResult, error) {
	items := m.FIFO2.FromLastestElems()
	length := len(items)
	if length == 0 {
		return nil, errors.New("todo")
	}
	x1, x2, x3 := length/3, length/3, length/3
	if (length % 3) > 0 {
		x1++
	}
	if (length % 3) > 1 {
		x2++
	}
	pi := 1.0 / float64(3*x1+2*x2+x3)
	counter := make(map[uint64]map[plan.Status]float64)
	for i := 0; i < x1; i++ {
		item := items[i].Value.(*DiagnosticResult)
		for storeID, status := range item.StoreStatus {
			if _, ok := counter[storeID]; !ok {
				counter[storeID] = make(map[plan.Status]float64)
			}
			statusCounter := counter[storeID]
			statusCounter[*status] += pi * 3
		}
	}
	for i := x1; i < x1+x2; i++ {
		item := items[i].Value.(*DiagnosticResult)
		for storeID, status := range item.StoreStatus {
			if _, ok := counter[storeID]; !ok {
				counter[storeID] = make(map[plan.Status]float64)
			}
			statusCounter := counter[storeID]
			statusCounter[*status] += pi * 2
		}
	}
	for i := x1 + x2; i < x1+x2+x3; i++ {
		item := items[i].Value.(*DiagnosticResult)
		for storeID, status := range item.StoreStatus {
			if _, ok := counter[storeID]; !ok {
				counter[storeID] = make(map[plan.Status]float64)
			}
			statusCounter := counter[storeID]
			statusCounter[*status] += pi * 1
		}
	}
	statusCounter := make(map[plan.Status]uint64)
	for _, store := range counter {
		max := 0.
		curStat := *plan.NewStatus(plan.StatusOK)
		for stat, c := range store {
			if c > max {
				max = c
				curStat = stat
			}
		}
		statusCounter[curStat] += 1
	}
	var resStr string
	for k, v := range statusCounter {
		resStr += fmt.Sprintf("%d store(s) %s; ", v, k.String())
	}
	return &DiagnosticResult{
		Name:      items[0].Value.(*DiagnosticResult).Name,
		Status:    items[0].Value.(*DiagnosticResult).Status,
		Summary:   resStr,
		Timestamp: uint64(time.Now().Unix()),
	}, nil
}<|MERGE_RESOLUTION|>--- conflicted
+++ resolved
@@ -15,14 +15,11 @@
 package cluster
 
 import (
-<<<<<<< HEAD
-	"errors"
 	"fmt"
-=======
 	"sync/atomic"
->>>>>>> a56cbf66
 	"time"
 
+	"github.com/pingcap/errors"
 	"github.com/pingcap/log"
 	"github.com/tikv/pd/pkg/cache"
 	"github.com/tikv/pd/pkg/errs"
