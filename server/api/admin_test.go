--- conflicted
+++ resolved
@@ -323,8 +323,6 @@
 			c.Assert(code, Equals, http.StatusOK)
 		})
 	c.Assert(err, IsNil)
-<<<<<<< HEAD
-=======
 
 	input = make(map[string]interface{})
 	input["type"] = "path"
@@ -341,7 +339,6 @@
 	c.Assert(err, IsNil)
 	c.Assert(s.svr.GetConfig().PDServerCfg.RateLimitConfig["GetHealthStatus"].QPSBrust, Equals, 1)
 
->>>>>>> 456d5043
 	input["qps"] = -1
 	jsonBody, err = json.Marshal(input)
 	c.Assert(err, IsNil)
