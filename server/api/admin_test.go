--- conflicted
+++ resolved
@@ -22,11 +22,7 @@
 
 	. "github.com/pingcap/check"
 	"github.com/pingcap/kvproto/pkg/metapb"
-<<<<<<< HEAD
-	"github.com/tikv/pd/pkg/ratelimit"
-=======
 	tu "github.com/tikv/pd/pkg/testutil"
->>>>>>> f57c923c
 	"github.com/tikv/pd/server"
 	"github.com/tikv/pd/server/core"
 )
@@ -173,212 +169,4 @@
 		tu.Status(c, http.StatusBadRequest),
 		tu.StringEqual(c, "\"invalid tso value\"\n"))
 	c.Assert(err, IsNil)
-}
-
-var _ = Suite(&testServiceSuite{})
-
-type testServiceSuite struct {
-	svr     *server.Server
-	cleanup cleanUpFunc
-}
-
-func (s *testServiceSuite) SetUpSuite(c *C) {
-	s.svr, s.cleanup = mustNewServer(c)
-	mustWaitLeader(c, []*server.Server{s.svr})
-
-	mustBootstrapCluster(c, s.svr)
-	mustPutStore(c, s.svr, 1, metapb.StoreState_Up, metapb.NodeState_Serving, nil)
-}
-
-func (s *testServiceSuite) TearDownSuite(c *C) {
-	s.cleanup()
-}
-
-func (s *testServiceSuite) TestUpdateRateLimitConfig(c *C) {
-	urlPrefix := fmt.Sprintf("%s%s/api/v1/admin/ratelimit/config", s.svr.GetAddr(), apiPrefix)
-
-	// test empty type
-	input := make(map[string]interface{})
-	input["type"] = 123
-	jsonBody, err := json.Marshal(input)
-	c.Assert(err, IsNil)
-
-	err = postJSONIgnoreRespStatus(testDialClient, urlPrefix, jsonBody,
-		func(res []byte, code int) {
-			c.Assert(string(res), Equals, "\"The type is empty.\"\n")
-			c.Assert(code, Equals, http.StatusBadRequest)
-		})
-	c.Assert(err, IsNil)
-	// test invalid type
-	input = make(map[string]interface{})
-	input["type"] = "url"
-	jsonBody, err = json.Marshal(input)
-	c.Assert(err, IsNil)
-	err = postJSONIgnoreRespStatus(testDialClient, urlPrefix, jsonBody,
-		func(res []byte, code int) {
-			c.Assert(string(res), Equals, "\"The type is invalid.\"\n")
-			c.Assert(code, Equals, http.StatusBadRequest)
-		})
-	c.Assert(err, IsNil)
-
-	// test empty label
-	input = make(map[string]interface{})
-	input["type"] = "label"
-	input["label"] = ""
-	jsonBody, err = json.Marshal(input)
-	c.Assert(err, IsNil)
-	err = postJSONIgnoreRespStatus(testDialClient, urlPrefix, jsonBody,
-		func(res []byte, code int) {
-			c.Assert(string(res), Equals, "\"The label is empty.\"\n")
-			c.Assert(code, Equals, http.StatusBadRequest)
-		})
-	c.Assert(err, IsNil)
-	// test no label matched
-	input = make(map[string]interface{})
-	input["type"] = "label"
-	input["label"] = "TestLabel"
-	jsonBody, err = json.Marshal(input)
-	c.Assert(err, IsNil)
-	err = postJSONIgnoreRespStatus(testDialClient, urlPrefix, jsonBody,
-		func(res []byte, code int) {
-			c.Assert(string(res), Equals, "\"There is no label matched.\"\n")
-			c.Assert(code, Equals, http.StatusBadRequest)
-		})
-	c.Assert(err, IsNil)
-
-	// test empty path
-	input = make(map[string]interface{})
-	input["type"] = "path"
-	input["path"] = ""
-	jsonBody, err = json.Marshal(input)
-	c.Assert(err, IsNil)
-	err = postJSONIgnoreRespStatus(testDialClient, urlPrefix, jsonBody,
-		func(res []byte, code int) {
-			c.Assert(string(res), Equals, "\"The path is empty.\"\n")
-			c.Assert(code, Equals, http.StatusBadRequest)
-		})
-	c.Assert(err, IsNil)
-
-	// test path but no label matched
-	input = make(map[string]interface{})
-	input["type"] = "path"
-	input["path"] = "/pd/api/v1/test"
-	jsonBody, err = json.Marshal(input)
-	c.Assert(err, IsNil)
-	err = postJSONIgnoreRespStatus(testDialClient, urlPrefix, jsonBody,
-		func(res []byte, code int) {
-			c.Assert(string(res), Equals, "\"There is no label matched.\"\n")
-			c.Assert(code, Equals, http.StatusBadRequest)
-		})
-	c.Assert(err, IsNil)
-
-	// no change
-	input = make(map[string]interface{})
-	input["type"] = "label"
-	input["label"] = "GetHealthStatus"
-	jsonBody, err = json.Marshal(input)
-	c.Assert(err, IsNil)
-	err = postJSONIgnoreRespStatus(testDialClient, urlPrefix, jsonBody,
-		func(res []byte, code int) {
-			c.Assert(string(res), Equals, "\"No changed.\"\n")
-			c.Assert(code, Equals, http.StatusOK)
-		})
-	c.Assert(err, IsNil)
-
-	// change concurrency
-	input = make(map[string]interface{})
-	input["type"] = "path"
-	input["path"] = "/pd/api/v1/health"
-	input["method"] = "GET"
-	input["concurrency"] = 100
-	jsonBody, err = json.Marshal(input)
-	c.Assert(err, IsNil)
-	err = postJSONIgnoreRespStatus(testDialClient, urlPrefix, jsonBody,
-		func(res []byte, code int) {
-			c.Assert(strings.Contains(string(res), "Concurrency limiter is changed."), Equals, true)
-			c.Assert(code, Equals, http.StatusOK)
-		})
-	c.Assert(err, IsNil)
-	input["concurrency"] = 0
-	jsonBody, err = json.Marshal(input)
-	c.Assert(err, IsNil)
-	err = postJSONIgnoreRespStatus(testDialClient, urlPrefix, jsonBody,
-		func(res []byte, code int) {
-			c.Assert(strings.Contains(string(res), "Concurrency limiter is deleted."), Equals, true)
-			c.Assert(code, Equals, http.StatusOK)
-		})
-	c.Assert(err, IsNil)
-
-	// change qps
-	input = make(map[string]interface{})
-	input["type"] = "path"
-	input["path"] = "/pd/api/v1/health"
-	input["method"] = "GET"
-	input["qps"] = 100
-	jsonBody, err = json.Marshal(input)
-	c.Assert(err, IsNil)
-	err = postJSONIgnoreRespStatus(testDialClient, urlPrefix, jsonBody,
-		func(res []byte, code int) {
-			c.Assert(strings.Contains(string(res), "QPS rate limiter is changed."), Equals, true)
-			c.Assert(code, Equals, http.StatusOK)
-		})
-	c.Assert(err, IsNil)
-
-	input = make(map[string]interface{})
-	input["type"] = "path"
-	input["path"] = "/pd/api/v1/health"
-	input["method"] = "GET"
-	input["qps"] = 0.3
-	jsonBody, err = json.Marshal(input)
-	c.Assert(err, IsNil)
-	err = postJSONIgnoreRespStatus(testDialClient, urlPrefix, jsonBody,
-		func(res []byte, code int) {
-			c.Assert(strings.Contains(string(res), "QPS rate limiter is changed."), Equals, true)
-			c.Assert(code, Equals, http.StatusOK)
-		})
-	c.Assert(err, IsNil)
-	c.Assert(s.svr.GetConfig().PDServerCfg.RateLimitConfig["GetHealthStatus"].QPSBrust, Equals, 1)
-
-	input["qps"] = -1
-	jsonBody, err = json.Marshal(input)
-	c.Assert(err, IsNil)
-	err = postJSONIgnoreRespStatus(testDialClient, urlPrefix, jsonBody,
-		func(res []byte, code int) {
-			c.Assert(strings.Contains(string(res), "QPS rate limiter is deleted."), Equals, true)
-			c.Assert(code, Equals, http.StatusOK)
-		})
-	c.Assert(err, IsNil)
-
-	// change both
-	input = make(map[string]interface{})
-	input["type"] = "path"
-	input["path"] = "/pd/api/v1/debug/pprof/profile"
-	input["qps"] = 100
-	input["concurrency"] = 100
-	jsonBody, err = json.Marshal(input)
-	c.Assert(err, IsNil)
-	err = postJSONIgnoreRespStatus(testDialClient, urlPrefix, jsonBody,
-		func(res []byte, code int) {
-			c.Assert(string(res), Equals, "\"Concurrency limiter is changed. QPS rate limiter is changed.\"\n")
-			c.Assert(code, Equals, http.StatusOK)
-		})
-	c.Assert(err, IsNil)
-
-	limiter := s.svr.GetServiceRateLimiter()
-	limiter.Update("SetRatelimitConfig", ratelimit.AddLabelAllowList())
-
-	// Allow list
-	input = make(map[string]interface{})
-	input["type"] = "label"
-	input["label"] = "SetRatelimitConfig"
-	input["qps"] = 100
-	input["concurrency"] = 100
-	jsonBody, err = json.Marshal(input)
-	c.Assert(err, IsNil)
-	err = postJSONIgnoreRespStatus(testDialClient, urlPrefix, jsonBody,
-		func(res []byte, code int) {
-			c.Assert(string(res), Equals, "\"This service is in block list.\"\n")
-			c.Assert(code, Equals, http.StatusBadRequest)
-		})
-	c.Assert(err, IsNil)
 }