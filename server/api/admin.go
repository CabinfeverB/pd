--- conflicted
+++ resolved
@@ -137,104 +137,4 @@
 	cluster := getCluster(r)
 	cluster.GetReplicationMode().UpdateMemberWaitAsyncTime(memberID)
 	h.rd.JSON(w, http.StatusOK, nil)
-}
-<<<<<<< HEAD
-
-// @Tags admin
-// @Summary switch ratelimit middleware
-// @Param enable query string true "enable" Enums(true, false)
-// @Produce json
-// @Success 200 {string} string ""
-// @Failure 400 {string} string ""
-// @Router /admin/ratelimit/config [POST]
-func (h *adminHandler) SetRatelimitConfig(w http.ResponseWriter, r *http.Request) {
-	var input map[string]interface{}
-	if err := apiutil.ReadJSONRespondError(h.rd, w, r.Body, &input); err != nil {
-		return
-	}
-	typeStr, ok := input["type"].(string)
-	if !ok {
-		h.rd.JSON(w, http.StatusBadRequest, "The type is empty.")
-		return
-	}
-	var serviceLabel string
-	switch typeStr {
-	case "label":
-		serviceLabel, ok = input["label"].(string)
-		if !ok || len(serviceLabel) == 0 {
-			h.rd.JSON(w, http.StatusBadRequest, "The label is empty.")
-			return
-		}
-		if len(h.svr.GetServiceLabels(serviceLabel)) == 0 {
-			h.rd.JSON(w, http.StatusBadRequest, "There is no label matched.")
-			return
-		}
-	case "path":
-		method, _ := input["method"].(string)
-		path, ok := input["path"].(string)
-		if !ok || len(path) == 0 {
-			h.rd.JSON(w, http.StatusBadRequest, "The path is empty.")
-			return
-		}
-		serviceLabel = h.svr.GetAPIAccessServiceLabel(apiutil.NewAccessPath(path, method))
-		if len(serviceLabel) == 0 {
-			h.rd.JSON(w, http.StatusBadRequest, "There is no label matched.")
-			return
-		}
-	default:
-		h.rd.JSON(w, http.StatusBadRequest, "The type is invalid.")
-		return
-	}
-	if h.svr.IsInRateLimitAllowList(serviceLabel) {
-		h.rd.JSON(w, http.StatusBadRequest, "This service is in block list.")
-		return
-	}
-	cfg := h.svr.GetConfig().PDServerCfg.RateLimitConfig[serviceLabel]
-	// update concurrency limiter
-	concurrencyUpdatedFlag := "Concurrency limiter is not changed."
-	concurrencyFloat, okc := input["concurrency"].(float64)
-	if okc {
-		concurrency := uint64(concurrencyFloat)
-		cfg.ConcurrencyLimit = concurrency
-	}
-	// update qps rate limiter
-	qpsRateUpdatedFlag := "QPS rate limiter is not changed."
-	qps, okq := input["qps"].(float64)
-	if okq {
-		brust := 0
-		if qps > 0 {
-			if int(qps) > 1 {
-				brust = int(qps)
-			} else {
-				brust = 1
-			}
-		}
-		cfg.QPS = qps
-		cfg.QPSBrust = brust
-	}
-	status := h.svr.UpdateServiceRateLimiter(serviceLabel, ratelimit.UpdateDimensionConfig(cfg))
-	switch {
-	case status&ratelimit.QPSChanged != 0:
-		qpsRateUpdatedFlag = "QPS rate limiter is changed."
-	case status&ratelimit.QPSDeleted != 0:
-		qpsRateUpdatedFlag = "QPS rate limiter is deleted."
-	}
-	switch {
-	case status&ratelimit.ConcurrencyChanged != 0:
-		concurrencyUpdatedFlag = "Concurrency limiter is changed."
-	case status&ratelimit.ConcurrencyDeleted != 0:
-		concurrencyUpdatedFlag = "Concurrency limiter is deleted."
-	}
-	if !okc && !okq {
-		h.rd.JSON(w, http.StatusOK, "No changed.")
-	} else {
-		err := updateRateLimitConfig(h.svr, "rate-limit-config", serviceLabel, cfg)
-		if err != nil {
-			h.rd.JSON(w, http.StatusInternalServerError, err.Error())
-		} else {
-			h.rd.JSON(w, http.StatusOK, fmt.Sprintf("%s %s", concurrencyUpdatedFlag, qpsRateUpdatedFlag))
-		}
-	}
-}
-=======
->>>>>>> rata_limit_config_api+}