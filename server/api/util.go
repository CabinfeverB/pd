// Copyright 2016 TiKV Project Authors.
//
// Licensed under the Apache License, Version 2.0 (the "License");
// you may not use this file except in compliance with the License.
// You may obtain a copy of the License at
//
//     http://www.apache.org/licenses/LICENSE-2.0
//
// Unless required by applicable law or agreed to in writing, software
// distributed under the License is distributed on an "AS IS" BASIS,
// WITHOUT WARRANTIES OR CONDITIONS OF ANY KIND, either express or implied.
// See the License for the specific language governing permissions and
// limitations under the License.

package api

import (
	"bytes"
	"encoding/hex"
	"encoding/json"
	"fmt"
	"io"
	"net/http"
	"net/url"

	"github.com/pingcap/errors"
	"github.com/tikv/pd/pkg/apiutil"
)

var (
	errNoImplement    = errors.New("no implement")
	errOptionNotExist = func(name string) error { return errors.Errorf("the option %s does not exist", name) }
)

func collectEscapeStringOption(option string, input map[string]interface{}, collectors ...func(v string)) error {
	if v, ok := input[option].(string); ok {
		value, err := url.QueryUnescape(v)
		if err != nil {
			return err
		}
		for _, c := range collectors {
			c(value)
		}
		return nil
	}
	return errOptionNotExist(option)
}

func collectStringOption(option string, input map[string]interface{}, collectors ...func(v string)) error {
	if v, ok := input[option].(string); ok {
		for _, c := range collectors {
			c(v)
		}
		return nil
	}
	return errOptionNotExist(option)
}

func readJSON(client *http.Client, url string, data interface{}) error {
	resp, err := client.Get(url)
	if err != nil {
		return err
	}
	return extractJSON(resp, data)
}

func readJSONWithBody(client *http.Client, url string, body []byte, data interface{}) error {
	req, err := http.NewRequest(http.MethodGet, url, bytes.NewBuffer(body))
	if err != nil {
		return err
	}
	resp, err := client.Do(req)
	if err != nil {
		return err
	}
	return extractJSON(resp, data)
}

func extractJSON(resp *http.Response, data interface{}) error {
	b, err := io.ReadAll(resp.Body)
	if err != nil {
		return err
	}
	if resp.StatusCode != http.StatusOK {
		return errors.Errorf("http get url %s return code %d", resp.Request.URL, resp.StatusCode)
	}
	err = json.Unmarshal(b, data)
	if err != nil {
		return errors.WithStack(err)
	}
	return nil
}

func postJSON(client *http.Client, url string, data []byte, checkOpts ...apiutil.CheckOption) error {
	return apiutil.PostJSON(client, url, data, checkOpts...)
}

<<<<<<< HEAD
func postJSONIgnoreRespStatus(client *http.Client, url string, data []byte, checkOpts ...apiutil.CheckOption) error {
	return apiutil.PostJSONIgnoreRespStatus(client, url, data, checkOpts...)
}

func getJSON(client *http.Client, url string, data []byte, checkOpts ...apiutil.CheckOption) error {
=======
func getJSON(client *http.Client, url string, data []byte, checkOpts ...func([]byte, int)) error {
>>>>>>> ecef60bd
	return apiutil.GetJSON(client, url, data, checkOpts...)
}

func patchJSON(client *http.Client, url string, body []byte) error {
	req, err := http.NewRequest(http.MethodPatch, url, bytes.NewBuffer(body))
	if err != nil {
		return err
	}
	resp, err := client.Do(req)
	if err != nil {
		return errors.WithStack(err)
	}
	defer resp.Body.Close()
	res, err := io.ReadAll(resp.Body)
	if err != nil {
		return err
	}
	if resp.StatusCode != http.StatusOK {
		return errors.New(string(res))
	}
	return nil
}

func doDelete(client *http.Client, url string) (int, error) {
	req, err := http.NewRequest(http.MethodDelete, url, nil)
	if err != nil {
		return http.StatusBadRequest, err
	}
	res, err := client.Do(req)
	if err != nil {
		return 0, err
	}
	defer res.Body.Close()
	return res.StatusCode, nil
}

func parseKey(name string, input map[string]interface{}) ([]byte, string, error) {
	k, ok := input[name]
	if !ok {
		return nil, "", fmt.Errorf("missing %s", name)
	}
	rawKey, ok := k.(string)
	if !ok {
		return nil, "", fmt.Errorf("bad format %s", name)
	}
	returned, err := hex.DecodeString(rawKey)
	if err != nil {
		return nil, "", fmt.Errorf("split key %s is not in hex format", name)
	}
	return returned, rawKey, nil
}<|MERGE_RESOLUTION|>--- conflicted
+++ resolved
@@ -91,19 +91,11 @@
 	return nil
 }
 
-func postJSON(client *http.Client, url string, data []byte, checkOpts ...apiutil.CheckOption) error {
+func postJSON(client *http.Client, url string, data []byte, checkOpts ...func([]byte, int)) error {
 	return apiutil.PostJSON(client, url, data, checkOpts...)
 }
 
-<<<<<<< HEAD
-func postJSONIgnoreRespStatus(client *http.Client, url string, data []byte, checkOpts ...apiutil.CheckOption) error {
-	return apiutil.PostJSONIgnoreRespStatus(client, url, data, checkOpts...)
-}
-
-func getJSON(client *http.Client, url string, data []byte, checkOpts ...apiutil.CheckOption) error {
-=======
 func getJSON(client *http.Client, url string, data []byte, checkOpts ...func([]byte, int)) error {
->>>>>>> ecef60bd
 	return apiutil.GetJSON(client, url, data, checkOpts...)
 }
 
