--- conflicted
+++ resolved
@@ -790,11 +790,7 @@
 	defaultMaxPendingPeerCount       = 64
 	defaultMaxMergeRegionSize        = 20
 	defaultSplitMergeInterval        = time.Hour
-<<<<<<< HEAD
-	defaultDiagnosticInterval        = time.Minute
-=======
-	defaultDiagnosticSamplingRate    = 0
->>>>>>> 02151c49
+	defaultDiagnosticSamplingRate    = 1
 	defaultPatrolRegionInterval      = 10 * time.Millisecond
 	defaultMaxStoreDownTime          = 30 * time.Minute
 	defaultLeaderScheduleLimit       = 4
