// Copyright 2017 TiKV Project Authors.
//
// Licensed under the Apache License, Version 2.0 (the "License");
// you may not use this file except in compliance with the License.
// You may obtain a copy of the License at
//
//     http://www.apache.org/licenses/LICENSE-2.0
//
// Unless required by applicable law or agreed to in writing, software
// distributed under the License is distributed on an "AS IS" BASIS,
// WITHOUT WARRANTIES OR CONDITIONS OF ANY KIND, either express or implied.
// See the License for the specific language governing permissions and
// limitations under the License.

package config

import (
	"context"
	"fmt"
	"reflect"
	"strconv"
	"strings"
	"sync/atomic"
	"time"
	"unsafe"

	"github.com/coreos/go-semver/semver"
	"github.com/pingcap/errors"
	"github.com/pingcap/failpoint"
	"github.com/pingcap/kvproto/pkg/metapb"
	"github.com/pingcap/log"
	"github.com/tikv/pd/pkg/cache"
	"github.com/tikv/pd/pkg/etcdutil"
	"github.com/tikv/pd/pkg/slice"
	"github.com/tikv/pd/pkg/typeutil"
	"github.com/tikv/pd/server/core"
	"github.com/tikv/pd/server/core/storelimit"
	"github.com/tikv/pd/server/storage/endpoint"
	"go.etcd.io/etcd/clientv3"
)

// PersistOptions wraps all configurations that need to persist to storage and
// allows to access them safely.
type PersistOptions struct {
	// configuration -> ttl value
	ttl             *cache.TTLString
	schedule        atomic.Value
	replication     atomic.Value
	serviceConfig   atomic.Value
	pdServerConfig  atomic.Value
	replicationMode atomic.Value
	labelProperty   atomic.Value
	clusterVersion  unsafe.Pointer
}

// NewPersistOptions creates a new PersistOptions instance.
func NewPersistOptions(cfg *Config) *PersistOptions {
	o := &PersistOptions{}
	o.schedule.Store(&cfg.Schedule)
	o.replication.Store(&cfg.Replication)
	o.serviceConfig.Store(&cfg.ServiceCfg)
	o.pdServerConfig.Store(&cfg.PDServerCfg)
	o.replicationMode.Store(&cfg.ReplicationMode)
	o.labelProperty.Store(cfg.LabelProperty)
	o.SetClusterVersion(&cfg.ClusterVersion)
	o.ttl = nil
	return o
}

// GetScheduleConfig returns scheduling configurations.
func (o *PersistOptions) GetScheduleConfig() *ScheduleConfig {
	return o.schedule.Load().(*ScheduleConfig)
}

// SetScheduleConfig sets the PD scheduling configuration.
func (o *PersistOptions) SetScheduleConfig(cfg *ScheduleConfig) {
	o.schedule.Store(cfg)
}

// GetReplicationConfig returns replication configurations.
func (o *PersistOptions) GetReplicationConfig() *ReplicationConfig {
	return o.replication.Load().(*ReplicationConfig)
}

// SetReplicationConfig sets the PD replication configuration.
func (o *PersistOptions) SetReplicationConfig(cfg *ReplicationConfig) {
	o.replication.Store(cfg)
}

// GetServiceConfig returns pd server configurations.
func (o *PersistOptions) GetServiceConfig() *ServiceConfig {
	return o.serviceConfig.Load().(*ServiceConfig)
}

// SetServiceConfig sets the PD configuration.
func (o *PersistOptions) SetServiceConfig(cfg *ServiceConfig) {
	o.serviceConfig.Store(cfg)
}

// GetPDServerConfig returns pd server configurations.
func (o *PersistOptions) GetPDServerConfig() *PDServerConfig {
	return o.pdServerConfig.Load().(*PDServerConfig)
}

// SetPDServerConfig sets the PD configuration.
func (o *PersistOptions) SetPDServerConfig(cfg *PDServerConfig) {
	o.pdServerConfig.Store(cfg)
}

// GetReplicationModeConfig returns the replication mode config.
func (o *PersistOptions) GetReplicationModeConfig() *ReplicationModeConfig {
	return o.replicationMode.Load().(*ReplicationModeConfig)
}

// SetReplicationModeConfig sets the replication mode config.
func (o *PersistOptions) SetReplicationModeConfig(cfg *ReplicationModeConfig) {
	o.replicationMode.Store(cfg)
}

// GetLabelPropertyConfig returns the label property.
func (o *PersistOptions) GetLabelPropertyConfig() LabelPropertyConfig {
	return o.labelProperty.Load().(LabelPropertyConfig)
}

// SetLabelPropertyConfig sets the label property configuration.
func (o *PersistOptions) SetLabelPropertyConfig(cfg LabelPropertyConfig) {
	o.labelProperty.Store(cfg)
}

// GetClusterVersion returns the cluster version.
func (o *PersistOptions) GetClusterVersion() *semver.Version {
	return (*semver.Version)(atomic.LoadPointer(&o.clusterVersion))
}

// SetClusterVersion sets the cluster version.
func (o *PersistOptions) SetClusterVersion(v *semver.Version) {
	atomic.StorePointer(&o.clusterVersion, unsafe.Pointer(v))
}

// CASClusterVersion sets the cluster version.
func (o *PersistOptions) CASClusterVersion(old, new *semver.Version) bool {
	return atomic.CompareAndSwapPointer(&o.clusterVersion, unsafe.Pointer(old), unsafe.Pointer(new))
}

// GetLocationLabels returns the location labels for each region.
func (o *PersistOptions) GetLocationLabels() []string {
	return o.GetReplicationConfig().LocationLabels
}

// SetLocationLabels sets the location labels.
func (o *PersistOptions) SetLocationLabels(labels []string) {
	v := o.GetReplicationConfig().Clone()
	v.LocationLabels = labels
	o.SetReplicationConfig(v)
}

// GetIsolationLevel returns the isolation label for each region.
func (o *PersistOptions) GetIsolationLevel() string {
	return o.GetReplicationConfig().IsolationLevel
}

// IsPlacementRulesEnabled returns if the placement rules is enabled.
func (o *PersistOptions) IsPlacementRulesEnabled() bool {
	return o.GetReplicationConfig().EnablePlacementRules
}

// SetPlacementRuleEnabled set PlacementRuleEnabled
func (o *PersistOptions) SetPlacementRuleEnabled(enabled bool) {
	v := o.GetReplicationConfig().Clone()
	v.EnablePlacementRules = enabled
	o.SetReplicationConfig(v)
}

// IsPlacementRulesCacheEnabled returns if the placement rules cache is enabled
func (o *PersistOptions) IsPlacementRulesCacheEnabled() bool {
	return o.GetReplicationConfig().EnablePlacementRulesCache
}

// SetPlacementRulesCacheEnabled set EnablePlacementRulesCache
func (o *PersistOptions) SetPlacementRulesCacheEnabled(enabled bool) {
	v := o.GetReplicationConfig().Clone()
	v.EnablePlacementRulesCache = enabled
	o.SetReplicationConfig(v)
}

// GetStrictlyMatchLabel returns whether check label strict.
func (o *PersistOptions) GetStrictlyMatchLabel() bool {
	return o.GetReplicationConfig().StrictlyMatchLabel
}

// GetMaxReplicas returns the number of replicas for each region.
func (o *PersistOptions) GetMaxReplicas() int {
	return int(o.GetReplicationConfig().MaxReplicas)
}

// SetMaxReplicas sets the number of replicas for each region.
func (o *PersistOptions) SetMaxReplicas(replicas int) {
	v := o.GetReplicationConfig().Clone()
	v.MaxReplicas = uint64(replicas)
	o.SetReplicationConfig(v)
}

const (
	maxSnapshotCountKey            = "schedule.max-snapshot-count"
	maxMergeRegionSizeKey          = "schedule.max-merge-region-size"
	maxPendingPeerCountKey         = "schedule.max-pending-peer-count"
	maxMergeRegionKeysKey          = "schedule.max-merge-region-keys"
	leaderScheduleLimitKey         = "schedule.leader-schedule-limit"
	regionScheduleLimitKey         = "schedule.region-schedule-limit"
	replicaRescheduleLimitKey      = "schedule.replica-schedule-limit"
	mergeScheduleLimitKey          = "schedule.merge-schedule-limit"
	hotRegionScheduleLimitKey      = "schedule.hot-region-schedule-limit"
	schedulerMaxWaitingOperatorKey = "schedule.scheduler-max-waiting-operator"
	enableLocationReplacement      = "schedule.enable-location-replacement"
)

var supportedTTLConfigs = []string{
	maxSnapshotCountKey,
	maxMergeRegionSizeKey,
	maxPendingPeerCountKey,
	maxMergeRegionKeysKey,
	leaderScheduleLimitKey,
	regionScheduleLimitKey,
	replicaRescheduleLimitKey,
	mergeScheduleLimitKey,
	hotRegionScheduleLimitKey,
	schedulerMaxWaitingOperatorKey,
	enableLocationReplacement,
	"default-add-peer",
	"default-remove-peer",
}

// IsSupportedTTLConfig checks whether a key is a supported config item with ttl
func IsSupportedTTLConfig(key string) bool {
	for _, supportedConfig := range supportedTTLConfigs {
		if key == supportedConfig {
			return true
		}
	}
	return strings.HasPrefix(key, "add-peer-") || strings.HasPrefix(key, "remove-peer-")
}

// GetMaxSnapshotCount returns the number of the max snapshot which is allowed to send.
func (o *PersistOptions) GetMaxSnapshotCount() uint64 {
	return o.getTTLUintOr(maxSnapshotCountKey, o.GetScheduleConfig().MaxSnapshotCount)
}

// GetMaxPendingPeerCount returns the number of the max pending peers.
func (o *PersistOptions) GetMaxPendingPeerCount() uint64 {
	return o.getTTLUintOr(maxPendingPeerCountKey, o.GetScheduleConfig().MaxPendingPeerCount)
}

// GetMaxMergeRegionSize returns the max region size.
func (o *PersistOptions) GetMaxMergeRegionSize() uint64 {
	return o.getTTLUintOr(maxMergeRegionSizeKey, o.GetScheduleConfig().MaxMergeRegionSize)
}

// GetMaxMergeRegionKeys returns the max number of keys.
func (o *PersistOptions) GetMaxMergeRegionKeys() uint64 {
	return o.getTTLUintOr(maxMergeRegionKeysKey, o.GetScheduleConfig().MaxMergeRegionKeys)
}

// GetSplitMergeInterval returns the interval between finishing split and starting to merge.
func (o *PersistOptions) GetSplitMergeInterval() time.Duration {
	return o.GetScheduleConfig().SplitMergeInterval.Duration
}

// SetSplitMergeInterval to set the interval between finishing split and starting to merge. It's only used to test.
func (o *PersistOptions) SetSplitMergeInterval(splitMergeInterval time.Duration) {
	v := o.GetScheduleConfig().Clone()
	v.SplitMergeInterval = typeutil.Duration{Duration: splitMergeInterval}
	o.SetScheduleConfig(v)
}

// SetStoreLimit sets a store limit for a given type and rate.
func (o *PersistOptions) SetStoreLimit(storeID uint64, typ storelimit.Type, ratePerMin float64) {
	v := o.GetScheduleConfig().Clone()
	var sc StoreLimitConfig
	var rate float64
	switch typ {
	case storelimit.AddPeer:
		if _, ok := v.StoreLimit[storeID]; !ok {
			rate = DefaultStoreLimit.GetDefaultStoreLimit(storelimit.RemovePeer)
		} else {
			rate = v.StoreLimit[storeID].RemovePeer
		}
		sc = StoreLimitConfig{AddPeer: ratePerMin, RemovePeer: rate}
	case storelimit.RemovePeer:
		if _, ok := v.StoreLimit[storeID]; !ok {
			rate = DefaultStoreLimit.GetDefaultStoreLimit(storelimit.AddPeer)
		} else {
			rate = v.StoreLimit[storeID].AddPeer
		}
		sc = StoreLimitConfig{AddPeer: rate, RemovePeer: ratePerMin}
	}
	v.StoreLimit[storeID] = sc
	o.SetScheduleConfig(v)
}

// SetAllStoresLimit sets all store limit for a given type and rate.
func (o *PersistOptions) SetAllStoresLimit(typ storelimit.Type, ratePerMin float64) {
	v := o.GetScheduleConfig().Clone()
	switch typ {
	case storelimit.AddPeer:
		DefaultStoreLimit.SetDefaultStoreLimit(storelimit.AddPeer, ratePerMin)
		for storeID := range v.StoreLimit {
			sc := StoreLimitConfig{AddPeer: ratePerMin, RemovePeer: v.StoreLimit[storeID].RemovePeer}
			v.StoreLimit[storeID] = sc
		}
	case storelimit.RemovePeer:
		DefaultStoreLimit.SetDefaultStoreLimit(storelimit.RemovePeer, ratePerMin)
		for storeID := range v.StoreLimit {
			sc := StoreLimitConfig{AddPeer: v.StoreLimit[storeID].AddPeer, RemovePeer: ratePerMin}
			v.StoreLimit[storeID] = sc
		}
	}

	o.SetScheduleConfig(v)
}

// IsOneWayMergeEnabled returns if a region can only be merged into the next region of it.
func (o *PersistOptions) IsOneWayMergeEnabled() bool {
	return o.GetScheduleConfig().EnableOneWayMerge
}

// IsCrossTableMergeEnabled returns if across table merge is enabled.
func (o *PersistOptions) IsCrossTableMergeEnabled() bool {
	return o.GetScheduleConfig().EnableCrossTableMerge
}

// GetPatrolRegionInterval returns the interval of patrolling region.
func (o *PersistOptions) GetPatrolRegionInterval() time.Duration {
	return o.GetScheduleConfig().PatrolRegionInterval.Duration
}

// GetMaxStoreDownTime returns the max down time of a store.
func (o *PersistOptions) GetMaxStoreDownTime() time.Duration {
	return o.GetScheduleConfig().MaxStoreDownTime.Duration
}

// GetMaxStorePreparingTime returns the max preparing time of a store.
func (o *PersistOptions) GetMaxStorePreparingTime() time.Duration {
	return o.GetScheduleConfig().MaxStorePreparingTime.Duration
}

// GetLeaderScheduleLimit returns the limit for leader schedule.
func (o *PersistOptions) GetLeaderScheduleLimit() uint64 {
	return o.getTTLUintOr(leaderScheduleLimitKey, o.GetScheduleConfig().LeaderScheduleLimit)
}

// GetRegionScheduleLimit returns the limit for region schedule.
func (o *PersistOptions) GetRegionScheduleLimit() uint64 {
	return o.getTTLUintOr(regionScheduleLimitKey, o.GetScheduleConfig().RegionScheduleLimit)
}

// GetReplicaScheduleLimit returns the limit for replica schedule.
func (o *PersistOptions) GetReplicaScheduleLimit() uint64 {
	return o.getTTLUintOr(replicaRescheduleLimitKey, o.GetScheduleConfig().ReplicaScheduleLimit)
}

// GetMergeScheduleLimit returns the limit for merge schedule.
func (o *PersistOptions) GetMergeScheduleLimit() uint64 {
	return o.getTTLUintOr(mergeScheduleLimitKey, o.GetScheduleConfig().MergeScheduleLimit)
}

// GetHotRegionScheduleLimit returns the limit for hot region schedule.
func (o *PersistOptions) GetHotRegionScheduleLimit() uint64 {
	return o.getTTLUintOr(hotRegionScheduleLimitKey, o.GetScheduleConfig().HotRegionScheduleLimit)
}

// GetStoreLimit returns the limit of a store.
func (o *PersistOptions) GetStoreLimit(storeID uint64) (returnSC StoreLimitConfig) {
	defer func() {
		returnSC.RemovePeer = o.getTTLFloatOr(fmt.Sprintf("remove-peer-%v", storeID), returnSC.RemovePeer)
		returnSC.AddPeer = o.getTTLFloatOr(fmt.Sprintf("add-peer-%v", storeID), returnSC.AddPeer)
	}()
	if limit, ok := o.GetScheduleConfig().StoreLimit[storeID]; ok {
		return limit
	}
	cfg := o.GetScheduleConfig().Clone()
	sc := StoreLimitConfig{
		AddPeer:    DefaultStoreLimit.GetDefaultStoreLimit(storelimit.AddPeer),
		RemovePeer: DefaultStoreLimit.GetDefaultStoreLimit(storelimit.RemovePeer),
	}
	v, ok1, err := o.getTTLFloat("default-add-peer")
	if err != nil {
		log.Warn("failed to parse default-add-peer from PersistOptions's ttl storage")
	}
	canSetAddPeer := ok1 && err == nil
	if canSetAddPeer {
		returnSC.AddPeer = v
	}

	v, ok2, err := o.getTTLFloat("default-remove-peer")
	if err != nil {
		log.Warn("failed to parse default-remove-peer from PersistOptions's ttl storage")
	}
	canSetRemovePeer := ok2 && err == nil
	if canSetRemovePeer {
		returnSC.RemovePeer = v
	}

	if canSetAddPeer || canSetRemovePeer {
		return returnSC
	}
	cfg.StoreLimit[storeID] = sc
	o.SetScheduleConfig(cfg)
	return o.GetScheduleConfig().StoreLimit[storeID]
}

// GetStoreLimitByType returns the limit of a store with a given type.
func (o *PersistOptions) GetStoreLimitByType(storeID uint64, typ storelimit.Type) (returned float64) {
	defer func() {
		if typ == storelimit.RemovePeer {
			returned = o.getTTLFloatOr(fmt.Sprintf("remove-peer-%v", storeID), returned)
		} else if typ == storelimit.AddPeer {
			returned = o.getTTLFloatOr(fmt.Sprintf("add-peer-%v", storeID), returned)
		}
	}()
	limit := o.GetStoreLimit(storeID)
	switch typ {
	case storelimit.AddPeer:
		return limit.AddPeer
	case storelimit.RemovePeer:
		return limit.RemovePeer
	default:
		panic("no such limit type")
	}
}

// GetAllStoresLimit returns the limit of all stores.
func (o *PersistOptions) GetAllStoresLimit() map[uint64]StoreLimitConfig {
	return o.GetScheduleConfig().StoreLimit
}

// GetStoreLimitMode returns the limit mode of store.
func (o *PersistOptions) GetStoreLimitMode() string {
	return o.GetScheduleConfig().StoreLimitMode
}

// GetTolerantSizeRatio gets the tolerant size ratio.
func (o *PersistOptions) GetTolerantSizeRatio() float64 {
	return o.GetScheduleConfig().TolerantSizeRatio
}

// GetLowSpaceRatio returns the low space ratio.
func (o *PersistOptions) GetLowSpaceRatio() float64 {
	return o.GetScheduleConfig().LowSpaceRatio
}

// GetHighSpaceRatio returns the high space ratio.
func (o *PersistOptions) GetHighSpaceRatio() float64 {
	return o.GetScheduleConfig().HighSpaceRatio
}

// GetRegionScoreFormulaVersion returns the formula version config.
func (o *PersistOptions) GetRegionScoreFormulaVersion() string {
	return o.GetScheduleConfig().RegionScoreFormulaVersion
}

// GetSchedulerMaxWaitingOperator returns the number of the max waiting operators.
func (o *PersistOptions) GetSchedulerMaxWaitingOperator() uint64 {
	return o.getTTLUintOr(schedulerMaxWaitingOperatorKey, o.GetScheduleConfig().SchedulerMaxWaitingOperator)
}

// GetLeaderSchedulePolicy is to get leader schedule policy.
func (o *PersistOptions) GetLeaderSchedulePolicy() core.SchedulePolicy {
	return core.StringToSchedulePolicy(o.GetScheduleConfig().LeaderSchedulePolicy)
}

<<<<<<< HEAD
// IsAuditEnabled returns whether audit middleware is enabled
func (o *PersistOptions) IsAuditEnabled() bool {
	return o.GetServiceConfig().EnableAudit
}

=======
>>>>>>> fefd67e9
// GetKeyType is to get key type.
func (o *PersistOptions) GetKeyType() core.KeyType {
	return core.StringToKeyType(o.GetPDServerConfig().KeyType)
}

// GetMaxResetTSGap gets the max gap to reset the tso.
func (o *PersistOptions) GetMaxResetTSGap() time.Duration {
	return o.GetPDServerConfig().MaxResetTSGap.Duration
}

// GetDashboardAddress gets dashboard address.
func (o *PersistOptions) GetDashboardAddress() string {
	return o.GetPDServerConfig().DashboardAddress
}

// IsUseRegionStorage returns if the independent region storage is enabled.
func (o *PersistOptions) IsUseRegionStorage() bool {
	return o.GetPDServerConfig().UseRegionStorage
}

// IsRemoveDownReplicaEnabled returns if remove down replica is enabled.
func (o *PersistOptions) IsRemoveDownReplicaEnabled() bool {
	return o.GetScheduleConfig().EnableRemoveDownReplica
}

// IsReplaceOfflineReplicaEnabled returns if replace offline replica is enabled.
func (o *PersistOptions) IsReplaceOfflineReplicaEnabled() bool {
	return o.GetScheduleConfig().EnableReplaceOfflineReplica
}

// IsMakeUpReplicaEnabled returns if make up replica is enabled.
func (o *PersistOptions) IsMakeUpReplicaEnabled() bool {
	return o.GetScheduleConfig().EnableMakeUpReplica
}

// IsRemoveExtraReplicaEnabled returns if remove extra replica is enabled.
func (o *PersistOptions) IsRemoveExtraReplicaEnabled() bool {
	return o.GetScheduleConfig().EnableRemoveExtraReplica
}

// IsLocationReplacementEnabled returns if location replace is enabled.
func (o *PersistOptions) IsLocationReplacementEnabled() bool {
	if v, ok := o.GetTTLData(enableLocationReplacement); ok {
		result, err := strconv.ParseBool(v)
		if err == nil {
			return result
		}
		log.Warn("failed to parse " + enableLocationReplacement + " from PersistOptions's ttl storage")
	}
	return o.GetScheduleConfig().EnableLocationReplacement
}

// IsDebugMetricsEnabled returns if debug metrics is enabled.
func (o *PersistOptions) IsDebugMetricsEnabled() bool {
	return o.GetScheduleConfig().EnableDebugMetrics
}

// IsUseJointConsensus returns if using joint consensus as a operator step is enabled.
func (o *PersistOptions) IsUseJointConsensus() bool {
	return o.GetScheduleConfig().EnableJointConsensus
}

// IsTraceRegionFlow returns if the region flow is tracing.
// If the accuracy cannot reach 0.1 MB, it is considered not.
func (o *PersistOptions) IsTraceRegionFlow() bool {
	return o.GetPDServerConfig().FlowRoundByDigit <= maxTraceFlowRoundByDigit
}

// GetHotRegionCacheHitsThreshold is a threshold to decide if a region is hot.
func (o *PersistOptions) GetHotRegionCacheHitsThreshold() int {
	return int(o.GetScheduleConfig().HotRegionCacheHitsThreshold)
}

// GetStoresLimit gets the stores' limit.
func (o *PersistOptions) GetStoresLimit() map[uint64]StoreLimitConfig {
	return o.GetScheduleConfig().StoreLimit
}

// GetSchedulers gets the scheduler configurations.
func (o *PersistOptions) GetSchedulers() SchedulerConfigs {
	return o.GetScheduleConfig().Schedulers
}

// GetHotRegionsWriteInterval gets interval for PD to store Hot Region information.
func (o *PersistOptions) GetHotRegionsWriteInterval() time.Duration {
	return o.GetScheduleConfig().HotRegionsWriteInterval.Duration
}

// GetHotRegionsReservedDays gets days hot region information is kept.
func (o *PersistOptions) GetHotRegionsReservedDays() uint64 {
	return o.GetScheduleConfig().HotRegionsReservedDays
}

// AddSchedulerCfg adds the scheduler configurations.
func (o *PersistOptions) AddSchedulerCfg(tp string, args []string) {
	v := o.GetScheduleConfig().Clone()
	for i, schedulerCfg := range v.Schedulers {
		// comparing args is to cover the case that there are schedulers in same type but not with same name
		// such as two schedulers of type "evict-leader",
		// one name is "evict-leader-scheduler-1" and the other is "evict-leader-scheduler-2"
		if reflect.DeepEqual(schedulerCfg, SchedulerConfig{Type: tp, Args: args, Disable: false}) {
			return
		}

		if reflect.DeepEqual(schedulerCfg, SchedulerConfig{Type: tp, Args: args, Disable: true}) {
			schedulerCfg.Disable = false
			v.Schedulers[i] = schedulerCfg
			o.SetScheduleConfig(v)
			return
		}
	}
	v.Schedulers = append(v.Schedulers, SchedulerConfig{Type: tp, Args: args, Disable: false})
	o.SetScheduleConfig(v)
}

// SetLabelProperty sets the label property.
func (o *PersistOptions) SetLabelProperty(typ, labelKey, labelValue string) {
	cfg := o.GetLabelPropertyConfig().Clone()
	for _, l := range cfg[typ] {
		if l.Key == labelKey && l.Value == labelValue {
			return
		}
	}
	cfg[typ] = append(cfg[typ], StoreLabel{Key: labelKey, Value: labelValue})
	o.labelProperty.Store(cfg)
}

// DeleteLabelProperty deletes the label property.
func (o *PersistOptions) DeleteLabelProperty(typ, labelKey, labelValue string) {
	cfg := o.GetLabelPropertyConfig().Clone()
	oldLabels := cfg[typ]
	cfg[typ] = []StoreLabel{}
	for _, l := range oldLabels {
		if l.Key == labelKey && l.Value == labelValue {
			continue
		}
		cfg[typ] = append(cfg[typ], l)
	}
	if len(cfg[typ]) == 0 {
		delete(cfg, typ)
	}
	o.labelProperty.Store(cfg)
}

// Persist saves the configuration to the storage.
func (o *PersistOptions) Persist(storage endpoint.ConfigStorage) error {
	cfg := &Config{
		Schedule:        *o.GetScheduleConfig(),
		Replication:     *o.GetReplicationConfig(),
		ServiceCfg:      *o.GetServiceConfig(),
		PDServerCfg:     *o.GetPDServerConfig(),
		ReplicationMode: *o.GetReplicationModeConfig(),
		LabelProperty:   o.GetLabelPropertyConfig(),
		ClusterVersion:  *o.GetClusterVersion(),
	}
	err := storage.SaveConfig(cfg)
	failpoint.Inject("persistFail", func() {
		err = errors.New("fail to persist")
	})
	return err
}

// Reload reloads the configuration from the storage.
func (o *PersistOptions) Reload(storage endpoint.ConfigStorage) error {
	cfg := &Config{}
	// pass nil to initialize cfg to default values (all items undefined)
	cfg.Adjust(nil, true)

	isExist, err := storage.LoadConfig(cfg)
	if err != nil {
		return err
	}
	o.adjustScheduleCfg(&cfg.Schedule)
	cfg.PDServerCfg.MigrateDeprecatedFlags()
	if isExist {
		o.schedule.Store(&cfg.Schedule)
		o.replication.Store(&cfg.Replication)
		o.serviceConfig.Store(&cfg.ServiceCfg)
		o.pdServerConfig.Store(&cfg.PDServerCfg)
		o.replicationMode.Store(&cfg.ReplicationMode)
		o.labelProperty.Store(cfg.LabelProperty)
		o.SetClusterVersion(&cfg.ClusterVersion)
	}
	return nil
}

func (o *PersistOptions) adjustScheduleCfg(scheduleCfg *ScheduleConfig) {
	// In case we add new default schedulers.
	for _, ps := range DefaultSchedulers {
		if slice.NoneOf(scheduleCfg.Schedulers, func(i int) bool {
			return scheduleCfg.Schedulers[i].Type == ps.Type
		}) {
			scheduleCfg.Schedulers = append(scheduleCfg.Schedulers, ps)
		}
	}
	scheduleCfg.MigrateDeprecatedFlags()
}

// CheckLabelProperty checks the label property.
func (o *PersistOptions) CheckLabelProperty(typ string, labels []*metapb.StoreLabel) bool {
	pc := o.labelProperty.Load().(LabelPropertyConfig)
	for _, cfg := range pc[typ] {
		for _, l := range labels {
			if l.Key == cfg.Key && l.Value == cfg.Value {
				return true
			}
		}
	}
	return false
}

// GetMinResolvedTSPersistenceInterval gets the interval for PD to save min resolved ts.
func (o *PersistOptions) GetMinResolvedTSPersistenceInterval() time.Duration {
	return o.GetPDServerConfig().MinResolvedTSPersistenceInterval.Duration
}

const ttlConfigPrefix = "/config/ttl"

// SetTTLData set temporary configuration
func (o *PersistOptions) SetTTLData(parCtx context.Context, client *clientv3.Client, key string, value string, ttl time.Duration) error {
	if o.ttl == nil {
		o.ttl = cache.NewStringTTL(parCtx, time.Second*5, time.Minute*5)
	}
	_, err := etcdutil.EtcdKVPutWithTTL(parCtx, client, ttlConfigPrefix+"/"+key, value, int64(ttl.Seconds()))
	if err != nil {
		return err
	}
	o.ttl.PutWithTTL(key, value, ttl)
	return nil
}

func (o *PersistOptions) getTTLUint(key string) (uint64, bool, error) {
	stringForm, ok := o.GetTTLData(key)
	if !ok {
		return 0, false, nil
	}
	r, err := strconv.ParseUint(stringForm, 10, 64)
	return r, true, err
}

func (o *PersistOptions) getTTLUintOr(key string, defaultValue uint64) uint64 {
	if v, ok, err := o.getTTLUint(key); ok {
		if err == nil {
			return v
		}
		log.Warn("failed to parse " + key + " from PersistOptions's ttl storage")
	}
	return defaultValue
}

func (o *PersistOptions) getTTLFloat(key string) (float64, bool, error) {
	stringForm, ok := o.GetTTLData(key)
	if !ok {
		return 0, false, nil
	}
	r, err := strconv.ParseFloat(stringForm, 64)
	return r, true, err
}

func (o *PersistOptions) getTTLFloatOr(key string, defaultValue float64) float64 {
	if v, ok, err := o.getTTLFloat(key); ok {
		if err == nil {
			return v
		}
		log.Warn("failed to parse " + key + " from PersistOptions's ttl storage")
	}
	return defaultValue
}

// GetTTLData returns if there is a TTL data for a given key.
func (o *PersistOptions) GetTTLData(key string) (string, bool) {
	if o.ttl == nil {
		return "", false
	}
	if result, ok := o.ttl.Get(key); ok {
		return result.(string), ok
	}
	return "", false
}

// LoadTTLFromEtcd loads temporary configuration which was persisted into etcd
func (o *PersistOptions) LoadTTLFromEtcd(ctx context.Context, client *clientv3.Client) error {
	resps, err := etcdutil.EtcdKVGet(client, ttlConfigPrefix, clientv3.WithPrefix())
	if err != nil {
		return err
	}
	if o.ttl == nil {
		o.ttl = cache.NewStringTTL(ctx, time.Second*5, time.Minute*5)
	}
	for _, resp := range resps.Kvs {
		key := string(resp.Key)[len(ttlConfigPrefix)+1:]
		value := string(resp.Value)
		leaseID := resp.Lease
		resp, err := client.TimeToLive(ctx, clientv3.LeaseID(leaseID))
		if err != nil {
			return err
		}
		o.ttl.PutWithTTL(key, value, time.Duration(resp.TTL)*time.Second)
	}
	return nil
}

// SetAllStoresLimitTTL sets all store limit for a given type and rate with ttl.
func (o *PersistOptions) SetAllStoresLimitTTL(ctx context.Context, client *clientv3.Client, typ storelimit.Type, ratePerMin float64, ttl time.Duration) error {
	var err error
	switch typ {
	case storelimit.AddPeer:
		err = o.SetTTLData(ctx, client, "default-add-peer", fmt.Sprint(ratePerMin), ttl)
	case storelimit.RemovePeer:
		err = o.SetTTLData(ctx, client, "default-remove-peer", fmt.Sprint(ratePerMin), ttl)
	}
	return err
}<|MERGE_RESOLUTION|>--- conflicted
+++ resolved
@@ -46,7 +46,6 @@
 	ttl             *cache.TTLString
 	schedule        atomic.Value
 	replication     atomic.Value
-	serviceConfig   atomic.Value
 	pdServerConfig  atomic.Value
 	replicationMode atomic.Value
 	labelProperty   atomic.Value
@@ -58,7 +57,6 @@
 	o := &PersistOptions{}
 	o.schedule.Store(&cfg.Schedule)
 	o.replication.Store(&cfg.Replication)
-	o.serviceConfig.Store(&cfg.ServiceCfg)
 	o.pdServerConfig.Store(&cfg.PDServerCfg)
 	o.replicationMode.Store(&cfg.ReplicationMode)
 	o.labelProperty.Store(cfg.LabelProperty)
@@ -85,16 +83,6 @@
 // SetReplicationConfig sets the PD replication configuration.
 func (o *PersistOptions) SetReplicationConfig(cfg *ReplicationConfig) {
 	o.replication.Store(cfg)
-}
-
-// GetServiceConfig returns pd server configurations.
-func (o *PersistOptions) GetServiceConfig() *ServiceConfig {
-	return o.serviceConfig.Load().(*ServiceConfig)
-}
-
-// SetServiceConfig sets the PD configuration.
-func (o *PersistOptions) SetServiceConfig(cfg *ServiceConfig) {
-	o.serviceConfig.Store(cfg)
 }
 
 // GetPDServerConfig returns pd server configurations.
@@ -468,14 +456,6 @@
 	return core.StringToSchedulePolicy(o.GetScheduleConfig().LeaderSchedulePolicy)
 }
 
-<<<<<<< HEAD
-// IsAuditEnabled returns whether audit middleware is enabled
-func (o *PersistOptions) IsAuditEnabled() bool {
-	return o.GetServiceConfig().EnableAudit
-}
-
-=======
->>>>>>> fefd67e9
 // GetKeyType is to get key type.
 func (o *PersistOptions) GetKeyType() core.KeyType {
 	return core.StringToKeyType(o.GetPDServerConfig().KeyType)
@@ -625,7 +605,6 @@
 	cfg := &Config{
 		Schedule:        *o.GetScheduleConfig(),
 		Replication:     *o.GetReplicationConfig(),
-		ServiceCfg:      *o.GetServiceConfig(),
 		PDServerCfg:     *o.GetPDServerConfig(),
 		ReplicationMode: *o.GetReplicationModeConfig(),
 		LabelProperty:   o.GetLabelPropertyConfig(),
@@ -653,7 +632,6 @@
 	if isExist {
 		o.schedule.Store(&cfg.Schedule)
 		o.replication.Store(&cfg.Replication)
-		o.serviceConfig.Store(&cfg.ServiceCfg)
 		o.pdServerConfig.Store(&cfg.PDServerCfg)
 		o.replicationMode.Store(&cfg.ReplicationMode)
 		o.labelProperty.Store(cfg.LabelProperty)
