// Copyright 2016 TiKV Project Authors.
//
// Licensed under the Apache License, Version 2.0 (the "License");
// you may not use this file except in compliance with the License.
// You may obtain a copy of the License at
//
//     http://www.apache.org/licenses/LICENSE-2.0
//
// Unless required by applicable law or agreed to in writing, software
// distributed under the License is distributed on an "AS IS" BASIS,
// WITHOUT WARRANTIES OR CONDITIONS OF ANY KIND, either express or implied.
// See the License for the specific language governing permissions and
// limitations under the License.

package filter

import (
	"fmt"
	"strconv"

	"github.com/gogo/protobuf/proto"
	"github.com/pingcap/kvproto/pkg/metapb"
	"github.com/pingcap/log"
	"github.com/tikv/pd/pkg/slice"
	"github.com/tikv/pd/server/config"
	"github.com/tikv/pd/server/core"
	"github.com/tikv/pd/server/core/storelimit"
	"github.com/tikv/pd/server/schedule/placement"
	"github.com/tikv/pd/server/schedule/plan"
	"go.uber.org/zap"
)

// SelectSourceStores selects stores that be selected as source store from the list.
func SelectSourceStores(stores []*core.StoreInfo, filters []Filter, opt *config.PersistOptions, collector *plan.Collector) []*core.StoreInfo {
	return filterStoresBy(stores, func(s *core.StoreInfo) bool {
		return slice.AllOf(filters, func(i int) bool {
			status := filters[i].Source(opt, s)
			if !status.IsOK() {
				sourceID := strconv.FormatUint(s.GetID(), 10)
				targetID := ""
				filterCounter.WithLabelValues("filter-source", s.GetAddress(),
					sourceID, filters[i].Scope(), filters[i].Type(), sourceID, targetID).Inc()
<<<<<<< HEAD
				if collector != nil {
					collector.Collect(plan.SetResource(s), plan.SetStatus(status))
				}
=======
				collector.Collect(plan.SetResource(s), plan.SetStatus(status))
>>>>>>> 0433eea9
				return false
			}
			return true
		})
	})
}

// SelectTargetStores selects stores that be selected as target store from the list.
func SelectTargetStores(stores []*core.StoreInfo, filters []Filter, opt *config.PersistOptions, collector *plan.Collector) []*core.StoreInfo {
	return filterStoresBy(stores, func(s *core.StoreInfo) bool {
		return slice.AllOf(filters, func(i int) bool {
			filter := filters[i]
			status := filter.Target(opt, s)
			if !status.IsOK() {
				cfilter, ok := filter.(comparingFilter)
				targetID := strconv.FormatUint(s.GetID(), 10)
				sourceID := ""
				if ok {
					sourceID = strconv.FormatUint(cfilter.GetSourceStoreID(), 10)
<<<<<<< HEAD
				}
				filterCounter.WithLabelValues("filter-target", s.GetAddress(),
					targetID, filters[i].Scope(), filters[i].Type(), sourceID, targetID).Inc()
				if collector != nil {
					collector.Collect(plan.SetResource(s), plan.SetStatus(status))
=======
>>>>>>> 0433eea9
				}
				filterCounter.WithLabelValues("filter-target", s.GetAddress(),
					targetID, filters[i].Scope(), filters[i].Type(), sourceID, targetID).Inc()
				collector.Collect(plan.SetResource(s), plan.SetStatus(status))
				return false
			}
			return true
		})
	})
}

func filterStoresBy(stores []*core.StoreInfo, keepPred func(*core.StoreInfo) bool) (selected []*core.StoreInfo) {
	for _, s := range stores {
		if keepPred(s) {
			selected = append(selected, s)
		}
	}
	return
}

// Filter is an interface to filter source and target store.
type Filter interface {
	// Scope is used to indicate where the filter will act on.
	Scope() string
	Type() string
	// Return plan.Status to show whether be filtered as source
	Source(opt *config.PersistOptions, store *core.StoreInfo) *plan.Status
	// Return plan.Status to show whether be filtered as target
	Target(opt *config.PersistOptions, store *core.StoreInfo) *plan.Status
}

// comparingFilter is an interface to filter target store by comparing source and target stores
type comparingFilter interface {
	Filter
	// GetSourceStoreID returns the source store when comparing.
	GetSourceStoreID() uint64
}

// Source checks if store can pass all Filters as source store.
func Source(opt *config.PersistOptions, store *core.StoreInfo, filters []Filter) bool {
	storeAddress := store.GetAddress()
	storeID := strconv.FormatUint(store.GetID(), 10)
	for _, filter := range filters {
		status := filter.Source(opt, store)
		if !status.IsOK() {
			if status != statusStoreRemoved {
				sourceID := storeID
				targetID := ""
				filterCounter.WithLabelValues("filter-source", storeAddress,
					sourceID, filter.Scope(), filter.Type(), sourceID, targetID).Inc()
			}
			return false
		}
	}
	return true
}

// Target checks if store can pass all Filters as target store.
func Target(opt *config.PersistOptions, store *core.StoreInfo, filters []Filter) bool {
	storeAddress := store.GetAddress()
	storeID := strconv.FormatUint(store.GetID(), 10)
	for _, filter := range filters {
		status := filter.Target(opt, store)
		if !status.IsOK() {
			if status != statusStoreRemoved {
				cfilter, ok := filter.(comparingFilter)
				targetID := storeID
				sourceID := ""
				if ok {
					sourceID = strconv.FormatUint(cfilter.GetSourceStoreID(), 10)
				}
				filterCounter.WithLabelValues("filter-target", storeAddress,
					targetID, filter.Scope(), filter.Type(), sourceID, targetID).Inc()
			}
			return false
		}
	}
	return true
}

type excludedFilter struct {
	scope   string
	sources map[uint64]struct{}
	targets map[uint64]struct{}
}

// NewExcludedFilter creates a Filter that filters all specified stores.
func NewExcludedFilter(scope string, sources, targets map[uint64]struct{}) Filter {
	return &excludedFilter{
		scope:   scope,
		sources: sources,
		targets: targets,
	}
}

func (f *excludedFilter) Scope() string {
	return f.scope
}

func (f *excludedFilter) Type() string {
	return "exclude-filter"
}

func (f *excludedFilter) Source(opt *config.PersistOptions, store *core.StoreInfo) *plan.Status {
	if _, ok := f.sources[store.GetID()]; ok {
		return statusStoreAlreadyHasPeer
	}
	return statusOK
}

func (f *excludedFilter) Target(opt *config.PersistOptions, store *core.StoreInfo) *plan.Status {
	if _, ok := f.targets[store.GetID()]; ok {
		return statusStoreAlreadyHasPeer
	}
	return statusOK
}

type storageThresholdFilter struct{ scope string }

// NewStorageThresholdFilter creates a Filter that filters all stores that are
// almost full.
func NewStorageThresholdFilter(scope string) Filter {
	return &storageThresholdFilter{scope: scope}
}

func (f *storageThresholdFilter) Scope() string {
	return f.scope
}

func (f *storageThresholdFilter) Type() string {
	return "storage-threshold-filter"
}

func (f *storageThresholdFilter) Source(opt *config.PersistOptions, store *core.StoreInfo) *plan.Status {
	return statusOK
}

func (f *storageThresholdFilter) Target(opt *config.PersistOptions, store *core.StoreInfo) *plan.Status {
	if !store.IsLowSpace(opt.GetLowSpaceRatio()) {
		return statusOK
	}
	return statusStoreLowSpace
}

// distinctScoreFilter ensures that distinct score will not decrease.
type distinctScoreFilter struct {
	scope     string
	labels    []string
	stores    []*core.StoreInfo
	policy    string
	safeScore float64
	srcStore  uint64
}

const (
	// policies used by distinctScoreFilter.
	// 'safeguard' ensures replacement is NOT WORSE than before.
	// 'improve' ensures replacement is BETTER than before.
	locationSafeguard = "safeguard"
	locationImprove   = "improve"
)

// NewLocationSafeguard creates a filter that filters all stores that have
// lower distinct score than specified store.
func NewLocationSafeguard(scope string, labels []string, stores []*core.StoreInfo, source *core.StoreInfo) Filter {
	return newDistinctScoreFilter(scope, labels, stores, source, locationSafeguard)
}

// NewLocationImprover creates a filter that filters all stores that have
// lower or equal distinct score than specified store.
func NewLocationImprover(scope string, labels []string, stores []*core.StoreInfo, source *core.StoreInfo) Filter {
	return newDistinctScoreFilter(scope, labels, stores, source, locationImprove)
}

func newDistinctScoreFilter(scope string, labels []string, stores []*core.StoreInfo, source *core.StoreInfo, policy string) Filter {
	newStores := make([]*core.StoreInfo, 0, len(stores)-1)
	for _, s := range stores {
		if s.GetID() == source.GetID() {
			continue
		}
		newStores = append(newStores, s)
	}

	return &distinctScoreFilter{
		scope:     scope,
		labels:    labels,
		stores:    newStores,
		safeScore: core.DistinctScore(labels, newStores, source),
		policy:    policy,
		srcStore:  source.GetID(),
	}
}

func (f *distinctScoreFilter) Scope() string {
	return f.scope
}

func (f *distinctScoreFilter) Type() string {
	return "distinct-filter"
}

func (f *distinctScoreFilter) Source(opt *config.PersistOptions, store *core.StoreInfo) *plan.Status {
	return statusOK
}

func (f *distinctScoreFilter) Target(opt *config.PersistOptions, store *core.StoreInfo) *plan.Status {
	score := core.DistinctScore(f.labels, f.stores, store)
	switch f.policy {
	case locationSafeguard:
		if score >= f.safeScore {
			return statusOK
		}
	case locationImprove:
		if score > f.safeScore {
			return statusOK
		}
	default:
	}
	return statusStoreNotMatchIsolation
}

// GetSourceStoreID implements the ComparingFilter
func (f *distinctScoreFilter) GetSourceStoreID() uint64 {
	return f.srcStore
}

// StoreStateFilter is used to determine whether a store can be selected as the
// source or target of the schedule based on the store's state.
type StoreStateFilter struct {
	ActionScope string
	// Set true if the schedule involves any transfer leader operation.
	TransferLeader bool
	// Set true if the schedule involves any move region operation.
	MoveRegion bool
	// Set true if the scatter move the region
	ScatterRegion bool
	// Set true if allows temporary states.
	AllowTemporaryStates bool
	// Reason is used to distinguish the reason of store state filter
	Reason string
}

// Scope returns the scheduler or the checker which the filter acts on.
func (f *StoreStateFilter) Scope() string {
	return f.ActionScope
}

// Type returns the type of the Filter.
func (f *StoreStateFilter) Type() string {
	return fmt.Sprintf("store-state-%s-filter", f.Reason)
}

// conditionFunc defines condition to determine a store should be selected.
// It should consider if the filter allows temporary states.
type conditionFunc func(*config.PersistOptions, *core.StoreInfo) *plan.Status

func (f *StoreStateFilter) isRemoved(opt *config.PersistOptions, store *core.StoreInfo) *plan.Status {
	if store.IsRemoved() {
		f.Reason = "tombstone"
		return statusStoreRemoved
	}
	f.Reason = ""
	return statusOK
}

func (f *StoreStateFilter) isDown(opt *config.PersistOptions, store *core.StoreInfo) *plan.Status {
	if store.DownTime() > opt.GetMaxStoreDownTime() {
		f.Reason = "down"
		return statusStoreDown
	}
	f.Reason = ""

	return statusOK
}

func (f *StoreStateFilter) isRemoving(opt *config.PersistOptions, store *core.StoreInfo) *plan.Status {
	if store.IsRemoving() {
		f.Reason = "offline"
		return statusStoresRemoving
	}
	f.Reason = ""
	return statusOK
}

func (f *StoreStateFilter) pauseLeaderTransfer(opt *config.PersistOptions, store *core.StoreInfo) *plan.Status {
	if !store.AllowLeaderTransfer() {
		f.Reason = "pause-leader"
		return statusStoreRejectLeader
	}
	f.Reason = ""
	return statusOK
}

func (f *StoreStateFilter) slowStoreEvicted(opt *config.PersistOptions, store *core.StoreInfo) *plan.Status {
	if store.EvictedAsSlowStore() {
		f.Reason = "slow-store"
		return statusStoreRejectLeader
	}
	f.Reason = ""
	return statusOK
}

func (f *StoreStateFilter) isDisconnected(opt *config.PersistOptions, store *core.StoreInfo) *plan.Status {
	if !f.AllowTemporaryStates && store.IsDisconnected() {
		f.Reason = "disconnected"
		return statusStoreDisconnected
	}
	f.Reason = ""
	return statusOK
}

func (f *StoreStateFilter) isBusy(opt *config.PersistOptions, store *core.StoreInfo) *plan.Status {
	if !f.AllowTemporaryStates && store.IsBusy() {
		f.Reason = "busy"
		return statusStoreBusy
	}
	f.Reason = ""
	return statusOK
}

func (f *StoreStateFilter) exceedRemoveLimit(opt *config.PersistOptions, store *core.StoreInfo) *plan.Status {
	if !f.AllowTemporaryStates && !store.IsAvailable(storelimit.RemovePeer) {
		f.Reason = "exceed-remove-limit"
		return statusStoreRemoveLimit
	}
	f.Reason = ""
	return statusOK
}

func (f *StoreStateFilter) exceedAddLimit(opt *config.PersistOptions, store *core.StoreInfo) *plan.Status {
	if !f.AllowTemporaryStates && !store.IsAvailable(storelimit.AddPeer) {
		f.Reason = "exceed-add-limit"
		return statusStoreAddLimit
	}
	f.Reason = ""
	return statusOK
}

func (f *StoreStateFilter) tooManySnapshots(opt *config.PersistOptions, store *core.StoreInfo) *plan.Status {
	if !f.AllowTemporaryStates && (uint64(store.GetSendingSnapCount()) > opt.GetMaxSnapshotCount() ||
		uint64(store.GetReceivingSnapCount()) > opt.GetMaxSnapshotCount()) {
		f.Reason = "too-many-snapshot"
		return statusStoreSnapshotThrottled
	}
	f.Reason = ""
	return statusOK
}

func (f *StoreStateFilter) tooManyPendingPeers(opt *config.PersistOptions, store *core.StoreInfo) *plan.Status {
	if !f.AllowTemporaryStates &&
		opt.GetMaxPendingPeerCount() > 0 &&
		store.GetPendingPeerCount() > int(opt.GetMaxPendingPeerCount()) {
		f.Reason = "too-many-pending-peer"
		return statusStorePendingPeerThrottled
	}
	f.Reason = ""
	return statusOK
}

func (f *StoreStateFilter) hasRejectLeaderProperty(opts *config.PersistOptions, store *core.StoreInfo) *plan.Status {
	if opts.CheckLabelProperty(config.RejectLeader, store.GetLabels()) {
		f.Reason = "reject-leader"
		return statusStoreRejectLeader
	}
	f.Reason = ""
	return statusOK
}

// The condition table.
// Y: the condition is temporary (expected to become false soon).
// N: the condition is expected to be true for a long time.
// X means when the condition is true, the store CANNOT be selected.
//
// Condition    Down Offline Tomb Pause Disconn Busy RmLimit AddLimit Snap Pending Reject
// IsTemporary  N    N       N    N     Y       Y    Y       Y        Y    Y       N
//
// LeaderSource X            X    X     X
// RegionSource                                 X    X                X
// LeaderTarget X    X       X    X     X       X                                  X
// RegionTarget X    X       X          X       X            X        X    X

const (
	leaderSource = iota
	regionSource
	leaderTarget
	regionTarget
	scatterRegionTarget
)

func (f *StoreStateFilter) anyConditionMatch(typ int, opt *config.PersistOptions, store *core.StoreInfo) *plan.Status {
	var funcs []conditionFunc
	switch typ {
	case leaderSource:
		funcs = []conditionFunc{f.isRemoved, f.isDown, f.pauseLeaderTransfer, f.isDisconnected}
	case regionSource:
		funcs = []conditionFunc{f.isBusy, f.exceedRemoveLimit, f.tooManySnapshots}
	case leaderTarget:
		funcs = []conditionFunc{f.isRemoved, f.isRemoving, f.isDown, f.pauseLeaderTransfer,
			f.slowStoreEvicted, f.isDisconnected, f.isBusy, f.hasRejectLeaderProperty}
	case regionTarget:
		funcs = []conditionFunc{f.isRemoved, f.isRemoving, f.isDown, f.isDisconnected, f.isBusy,
			f.exceedAddLimit, f.tooManySnapshots, f.tooManyPendingPeers}
	case scatterRegionTarget:
		funcs = []conditionFunc{f.isRemoved, f.isRemoving, f.isDown, f.isDisconnected, f.isBusy}
	}
	for _, cf := range funcs {
		if status := cf(opt, store); !status.IsOK() {
			return status
		}
	}
	return statusOK
}

// Source returns true when the store can be selected as the schedule
// source.
func (f *StoreStateFilter) Source(opts *config.PersistOptions, store *core.StoreInfo) (status *plan.Status) {
	if f.TransferLeader {
		if status = f.anyConditionMatch(leaderSource, opts, store); !status.IsOK() {
			return
		}
	}
	if f.MoveRegion {
		if status = f.anyConditionMatch(regionSource, opts, store); !status.IsOK() {
			return
		}
	}
	return statusOK
}

// Target returns true when the store can be selected as the schedule
// target.
func (f *StoreStateFilter) Target(opts *config.PersistOptions, store *core.StoreInfo) (status *plan.Status) {
	if f.TransferLeader {
		if status = f.anyConditionMatch(leaderTarget, opts, store); !status.IsOK() {
			return
		}
	}
	if f.MoveRegion && f.ScatterRegion {
		if status = f.anyConditionMatch(scatterRegionTarget, opts, store); !status.IsOK() {
			return
		}
	}
	if f.MoveRegion && !f.ScatterRegion {
		if status = f.anyConditionMatch(regionTarget, opts, store); !status.IsOK() {
			return
		}
	}
	return statusOK
}

// labelConstraintFilter is a filter that selects stores satisfy the constraints.
type labelConstraintFilter struct {
	scope       string
	constraints []placement.LabelConstraint
}

// NewLabelConstaintFilter creates a filter that selects stores satisfy the constraints.
func NewLabelConstaintFilter(scope string, constraints []placement.LabelConstraint) Filter {
	return labelConstraintFilter{scope: scope, constraints: constraints}
}

// Scope returns the scheduler or the checker which the filter acts on.
func (f labelConstraintFilter) Scope() string {
	return f.scope
}

// Type returns the name of the filter.
func (f labelConstraintFilter) Type() string {
	return "label-constraint-filter"
}

// Source filters stores when select them as schedule source.
func (f labelConstraintFilter) Source(opt *config.PersistOptions, store *core.StoreInfo) *plan.Status {
	if placement.MatchLabelConstraints(store, f.constraints) {
		return statusOK
	}
	return statusStoreNotMatchRule
}

// Target filters stores when select them as schedule target.
func (f labelConstraintFilter) Target(opt *config.PersistOptions, store *core.StoreInfo) *plan.Status {
	if placement.MatchLabelConstraints(store, f.constraints) {
		return statusOK
	}
	return statusStoreNotMatchRule
}

type ruleFitFilter struct {
	scope       string
	cluster     *core.BasicCluster
	ruleManager *placement.RuleManager
	region      *core.RegionInfo
	oldFit      *placement.RegionFit
	srcStore    uint64
}

// newRuleFitFilter creates a filter that ensures after replace a peer with new
// one, the isolation level will not decrease. Its function is the same as
// distinctScoreFilter but used when placement rules is enabled.
func newRuleFitFilter(scope string, cluster *core.BasicCluster, ruleManager *placement.RuleManager, region *core.RegionInfo, oldStoreID uint64) Filter {
	return &ruleFitFilter{
		scope:       scope,
		cluster:     cluster,
		ruleManager: ruleManager,
		region:      region,
		oldFit:      ruleManager.FitRegion(cluster, region),
		srcStore:    oldStoreID,
	}
}

func (f *ruleFitFilter) Scope() string {
	return f.scope
}

func (f *ruleFitFilter) Type() string {
	return "rule-fit-filter"
}

func (f *ruleFitFilter) Source(options *config.PersistOptions, store *core.StoreInfo) *plan.Status {
	return statusOK
}

func (f *ruleFitFilter) Target(options *config.PersistOptions, store *core.StoreInfo) *plan.Status {
	region := createRegionForRuleFit(f.region.GetStartKey(), f.region.GetEndKey(),
		f.region.GetPeers(), f.region.GetLeader(),
		core.WithReplacePeerStore(f.srcStore, store.GetID()))
	newFit := f.ruleManager.FitRegion(f.cluster, region)
	if placement.CompareRegionFit(f.oldFit, newFit) <= 0 {
		return statusOK
	}
	return statusStoreNotMatchRule
}

// GetSourceStoreID implements the ComparingFilter
func (f *ruleFitFilter) GetSourceStoreID() uint64 {
	return f.srcStore
}

type ruleLeaderFitFilter struct {
	scope            string
	cluster          *core.BasicCluster
	ruleManager      *placement.RuleManager
	region           *core.RegionInfo
	oldFit           *placement.RegionFit
	srcLeaderStoreID uint64
}

// newRuleLeaderFitFilter creates a filter that ensures after transfer leader with new store,
// the isolation level will not decrease.
func newRuleLeaderFitFilter(scope string, cluster *core.BasicCluster, ruleManager *placement.RuleManager, region *core.RegionInfo, srcLeaderStoreID uint64) Filter {
	return &ruleLeaderFitFilter{
		scope:            scope,
		cluster:          cluster,
		ruleManager:      ruleManager,
		region:           region,
		oldFit:           ruleManager.FitRegion(cluster, region),
		srcLeaderStoreID: srcLeaderStoreID,
	}
}

func (f *ruleLeaderFitFilter) Scope() string {
	return f.scope
}

func (f *ruleLeaderFitFilter) Type() string {
	return "rule-fit-leader-filter"
}

func (f *ruleLeaderFitFilter) Source(options *config.PersistOptions, store *core.StoreInfo) *plan.Status {
	return statusOK
}

func (f *ruleLeaderFitFilter) Target(options *config.PersistOptions, store *core.StoreInfo) *plan.Status {
	targetPeer := f.region.GetStorePeer(store.GetID())
	if targetPeer == nil {
		log.Warn("ruleLeaderFitFilter couldn't find peer on target Store", zap.Uint64("target-store", store.GetID()))
		return statusStoreNotMatchRule
	}
	copyRegion := createRegionForRuleFit(f.region.GetStartKey(), f.region.GetEndKey(),
		f.region.GetPeers(), f.region.GetLeader(),
		core.WithLeader(targetPeer))
	newFit := f.ruleManager.FitRegion(f.cluster, copyRegion)
	if placement.CompareRegionFit(f.oldFit, newFit) <= 0 {
		return statusOK
	}
	return statusStoreNotMatchRule
}

func (f *ruleLeaderFitFilter) GetSourceStoreID() uint64 {
	return f.srcLeaderStoreID
}

// NewPlacementSafeguard creates a filter that ensures after replace a peer with new
// peer, the placement restriction will not become worse.
func NewPlacementSafeguard(scope string, opt *config.PersistOptions, cluster *core.BasicCluster, ruleManager *placement.RuleManager, region *core.RegionInfo, sourceStore *core.StoreInfo) Filter {
	if opt.IsPlacementRulesEnabled() {
		return newRuleFitFilter(scope, cluster, ruleManager, region, sourceStore.GetID())
	}
	return NewLocationSafeguard(scope, opt.GetLocationLabels(), cluster.GetRegionStores(region), sourceStore)
}

// NewPlacementLeaderSafeguard creates a filter that ensures after transfer a leader with
// existed peer, the placement restriction will not become worse.
// Note that it only worked when PlacementRules enabled otherwise it will always permit the sourceStore.
func NewPlacementLeaderSafeguard(scope string, opt *config.PersistOptions, cluster *core.BasicCluster, ruleManager *placement.RuleManager, region *core.RegionInfo, sourceStore *core.StoreInfo) Filter {
	if opt.IsPlacementRulesEnabled() {
		return newRuleLeaderFitFilter(scope, cluster, ruleManager, region, sourceStore.GetID())
	}
	return nil
}

type engineFilter struct {
	scope      string
	constraint placement.LabelConstraint
}

// NewEngineFilter creates a filter that only keeps allowedEngines.
func NewEngineFilter(scope string, constraint placement.LabelConstraint) Filter {
	return &engineFilter{
		scope:      scope,
		constraint: constraint,
	}
}

func (f *engineFilter) Scope() string {
	return f.scope
}

func (f *engineFilter) Type() string {
	return "engine-filter"
}

func (f *engineFilter) Source(opt *config.PersistOptions, store *core.StoreInfo) *plan.Status {
	if f.constraint.MatchStore(store) {
		return statusOK
	}
	return statusStoreNotMatchRule
}

func (f *engineFilter) Target(opt *config.PersistOptions, store *core.StoreInfo) *plan.Status {
	if f.constraint.MatchStore(store) {
		return statusOK
	}
	return statusStoreNotMatchRule
}

type specialUseFilter struct {
	scope      string
	constraint placement.LabelConstraint
}

// NewSpecialUseFilter creates a filter that filters out normal stores.
// By default, all stores that are not marked with a special use will be filtered out.
// Specify the special use label if you want to include the special stores.
func NewSpecialUseFilter(scope string, allowUses ...string) Filter {
	var values []string
	for _, v := range allSpecialUses {
		if slice.NoneOf(allowUses, func(i int) bool { return allowUses[i] == v }) {
			values = append(values, v)
		}
	}
	return &specialUseFilter{
		scope:      scope,
		constraint: placement.LabelConstraint{Key: SpecialUseKey, Op: placement.In, Values: values},
	}
}

func (f *specialUseFilter) Scope() string {
	return f.scope
}

func (f *specialUseFilter) Type() string {
	return "special-use-filter"
}

func (f *specialUseFilter) Source(opt *config.PersistOptions, store *core.StoreInfo) *plan.Status {
	if store.IsLowSpace(opt.GetLowSpaceRatio()) || !f.constraint.MatchStore(store) {
		return statusOK
	}
	return statusStoreNotMatchRule
}

func (f *specialUseFilter) Target(opt *config.PersistOptions, store *core.StoreInfo) *plan.Status {
	if !f.constraint.MatchStore(store) {
		return statusOK
	}
	return statusStoreNotMatchRule
}

const (
	// SpecialUseKey is the label used to indicate special use storage.
	SpecialUseKey = "specialUse"
	// SpecialUseHotRegion is the hot region value of special use label
	SpecialUseHotRegion = "hotRegion"
	// SpecialUseReserved is the reserved value of special use label
	SpecialUseReserved = "reserved"
)

var (
	allSpecialUses    = []string{SpecialUseHotRegion, SpecialUseReserved}
	allSpecialEngines = []string{core.EngineTiFlash}
	// NotSpecialEngines is used to filter the special engine.
	NotSpecialEngines = placement.LabelConstraint{Key: core.EngineKey, Op: placement.NotIn, Values: allSpecialEngines}
)

type isolationFilter struct {
	scope          string
	locationLabels []string
	constraintSet  [][]string
}

// NewIsolationFilter creates a filter that filters out stores with isolationLevel
// For example, a region has 3 replicas in z1, z2 and z3 individually.
// With isolationLevel = zone, if the region on z1 is down, we need to filter out z2 and z3
// because these two zones already have one of the region's replicas on them.
// We need to choose a store on z1 or z4 to place the new replica to meet the isolationLevel explicitly and forcibly.
func NewIsolationFilter(scope, isolationLevel string, locationLabels []string, regionStores []*core.StoreInfo) Filter {
	isolationFilter := &isolationFilter{
		scope:          scope,
		locationLabels: locationLabels,
		constraintSet:  make([][]string, 0),
	}
	// Get which idx this isolationLevel at according to locationLabels
	var isolationLevelIdx int
	for level, label := range locationLabels {
		if label == isolationLevel {
			isolationLevelIdx = level
			break
		}
	}
	// Collect all constraints for given isolationLevel
	for _, regionStore := range regionStores {
		var constraintList []string
		for i := 0; i <= isolationLevelIdx; i++ {
			constraintList = append(constraintList, regionStore.GetLabelValue(locationLabels[i]))
		}
		isolationFilter.constraintSet = append(isolationFilter.constraintSet, constraintList)
	}
	return isolationFilter
}

func (f *isolationFilter) Scope() string {
	return f.scope
}

func (f *isolationFilter) Type() string {
	return "isolation-filter"
}

func (f *isolationFilter) Source(opt *config.PersistOptions, store *core.StoreInfo) *plan.Status {
	return statusOK
}

func (f *isolationFilter) Target(opt *config.PersistOptions, store *core.StoreInfo) *plan.Status {
	// No isolation constraint to fit
	if len(f.constraintSet) == 0 {
		return statusStoreNotMatchIsolation
	}
	for _, constrainList := range f.constraintSet {
		match := true
		for idx, constraint := range constrainList {
			// Check every constraint in constrainList
			match = store.GetLabelValue(f.locationLabels[idx]) == constraint && match
		}
		if len(constrainList) > 0 && match {
			return statusStoreNotMatchIsolation
		}
	}
	return statusOK
}

// createRegionForRuleFit is used to create a clone region with RegionCreateOptions which is only used for
// FitRegion in filter
func createRegionForRuleFit(startKey, endKey []byte,
	peers []*metapb.Peer, leader *metapb.Peer, opts ...core.RegionCreateOption) *core.RegionInfo {
	copyLeader := proto.Clone(leader).(*metapb.Peer)
	copyPeers := make([]*metapb.Peer, 0, len(peers))
	for _, p := range peers {
		peer := &metapb.Peer{
			Id:      p.Id,
			StoreId: p.StoreId,
			Role:    p.Role,
		}
		copyPeers = append(copyPeers, peer)
	}
	cloneRegion := core.NewRegionInfo(&metapb.Region{
		StartKey: startKey,
		EndKey:   endKey,
		Peers:    copyPeers,
	}, copyLeader, opts...)
	return cloneRegion
}

// RegionScoreFilter filter target store that it's score must higher than the given score
type RegionScoreFilter struct {
	scope string
	score float64
}

// NewRegionScoreFilter creates a Filter that filters all high score stores.
func NewRegionScoreFilter(scope string, source *core.StoreInfo, opt *config.PersistOptions) Filter {
	return &RegionScoreFilter{
		scope: scope,
		score: source.RegionScore(opt.GetRegionScoreFormulaVersion(), opt.GetHighSpaceRatio(), opt.GetLowSpaceRatio(), 0),
	}
}

// Scope scopes only for balance region
func (f *RegionScoreFilter) Scope() string {
	return f.scope
}

// Type types region score filter
func (f *RegionScoreFilter) Type() string {
	return "region-score-filter"
}

// Source ignore source
func (f *RegionScoreFilter) Source(opt *config.PersistOptions, _ *core.StoreInfo) *plan.Status {
	return statusOK
}

// Target return true if target's score less than source's score
func (f *RegionScoreFilter) Target(opt *config.PersistOptions, store *core.StoreInfo) *plan.Status {
	score := store.RegionScore(opt.GetRegionScoreFormulaVersion(), opt.GetHighSpaceRatio(), opt.GetLowSpaceRatio(), 0)
	if score < f.score {
		return statusOK
	}
	return statusStoreScoreDisallowed
}<|MERGE_RESOLUTION|>--- conflicted
+++ resolved
@@ -40,13 +40,7 @@
 				targetID := ""
 				filterCounter.WithLabelValues("filter-source", s.GetAddress(),
 					sourceID, filters[i].Scope(), filters[i].Type(), sourceID, targetID).Inc()
-<<<<<<< HEAD
-				if collector != nil {
-					collector.Collect(plan.SetResource(s), plan.SetStatus(status))
-				}
-=======
 				collector.Collect(plan.SetResource(s), plan.SetStatus(status))
->>>>>>> 0433eea9
 				return false
 			}
 			return true
@@ -66,14 +60,6 @@
 				sourceID := ""
 				if ok {
 					sourceID = strconv.FormatUint(cfilter.GetSourceStoreID(), 10)
-<<<<<<< HEAD
-				}
-				filterCounter.WithLabelValues("filter-target", s.GetAddress(),
-					targetID, filters[i].Scope(), filters[i].Type(), sourceID, targetID).Inc()
-				if collector != nil {
-					collector.Collect(plan.SetResource(s), plan.SetStatus(status))
-=======
->>>>>>> 0433eea9
 				}
 				filterCounter.WithLabelValues("filter-target", s.GetAddress(),
 					targetID, filters[i].Scope(), filters[i].Type(), sourceID, targetID).Inc()
