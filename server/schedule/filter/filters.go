--- conflicted
+++ resolved
@@ -89,15 +89,9 @@
 	// Scope is used to indicate where the filter will act on.
 	Scope() string
 	Type() string
-<<<<<<< HEAD
-	// Return true if the store can be used as a source store.
-	Source(opt *config.PersistOptions, store *core.StoreInfo) *plan.Status
-	// Return true if the store can be used as a target store.
-=======
 	// Return plan.Status to show whether be filtered as source
 	Source(opt *config.PersistOptions, store *core.StoreInfo) *plan.Status
 	// Return plan.Status to show whether be filtered as target
->>>>>>> 9c2125ac
 	Target(opt *config.PersistOptions, store *core.StoreInfo) *plan.Status
 }
 
