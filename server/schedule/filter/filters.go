--- conflicted
+++ resolved
@@ -34,22 +34,16 @@
 		return slice.AllOf(filters, func(i int) bool {
 			status := filters[i].Source(opt, s)
 			if !status.IsOK() {
-<<<<<<< HEAD
 				if status != statusStoreRemoved {
-					filterCounter.WithLabelValues(filterSource, filters[i].Scope(), filters[i].Type(), sourceID, "").Inc()
+					if counter != nil {
+						counter.inc(source, filters[i].Type(), s.GetID(), 0)
+					} else {
+						sourceID := strconv.FormatUint(s.GetID(), 10)
+						filterCounter.WithLabelValues(source.String(), filters[i].Scope(), filters[i].Type().String(), sourceID, "").Inc()
+					}
 					if collector != nil {
 						collector.Collect(plan.SetResource(s), plan.SetStatus(status))
 					}
-=======
-				if counter != nil {
-					counter.inc(source, filters[i].Type(), s.GetID(), 0)
-				} else {
-					sourceID := strconv.FormatUint(s.GetID(), 10)
-					filterCounter.WithLabelValues(source.String(), filters[i].Scope(), filters[i].Type().String(), sourceID, "").Inc()
-				}
-				if collector != nil {
-					collector.Collect(plan.SetResource(s), plan.SetStatus(status))
->>>>>>> 80f0d8ca
 				}
 				return false
 			}
@@ -66,33 +60,22 @@
 		return slice.AnyOf(filters, func(i int) bool {
 			status := filters[i].Target(opt, s)
 			if !status.IsOK() {
-<<<<<<< HEAD
 				if status != statusStoreRemoved {
 					cfilter, ok := filters[i].(comparingFilter)
-					sourceID := ""
+					sourceID := uint64(0)
 					if ok {
-						sourceID = strconv.FormatUint(cfilter.GetSourceStoreID(), 10)
+						sourceID = cfilter.GetSourceStoreID()
 					}
-					filterCounter.WithLabelValues(filterTarget, filters[i].Scope(), filters[i].Type(), targetID, sourceID).Inc()
+					if counter != nil {
+						counter.inc(target, filters[i].Type(), sourceID, s.GetID())
+					} else {
+						filterCounter.WithLabelValues(target.String(), filters[i].Scope(), filters[i].Type().String(),
+							strconv.FormatUint(sourceID, 10), targetID).Inc()
+					}
+
 					if collector != nil {
 						collector.Collect(plan.SetResourceWithStep(s, 2), plan.SetStatus(status))
 					}
-=======
-				cfilter, ok := filters[i].(comparingFilter)
-				sourceID := uint64(0)
-				if ok {
-					sourceID = cfilter.GetSourceStoreID()
-				}
-				if counter != nil {
-					counter.inc(target, filters[i].Type(), sourceID, s.GetID())
-				} else {
-					filterCounter.WithLabelValues(target.String(), filters[i].Scope(), filters[i].Type().String(),
-						strconv.FormatUint(sourceID, 10), targetID).Inc()
-				}
-
-				if collector != nil {
-					collector.Collect(plan.SetResourceWithStep(s, 2), plan.SetStatus(status))
->>>>>>> 80f0d8ca
 				}
 				return true
 			}
@@ -113,35 +96,23 @@
 			filter := filters[i]
 			status := filter.Target(opt, s)
 			if !status.IsOK() {
-<<<<<<< HEAD
 				if status != statusStoreRemoved {
 					cfilter, ok := filter.(comparingFilter)
-					sourceID := ""
+					sourceID := uint64(0)
 					if ok {
-						sourceID = strconv.FormatUint(cfilter.GetSourceStoreID(), 10)
+						sourceID = cfilter.GetSourceStoreID()
 					}
-					filterCounter.WithLabelValues(filterTarget, filters[i].Scope(), filters[i].Type(), sourceID, targetID).Inc()
+					if counter != nil {
+						counter.inc(target, filter.Type(), sourceID, s.GetID())
+					} else {
+						targetIDStr := strconv.FormatUint(s.GetID(), 10)
+						sourceIDStr := strconv.FormatUint(sourceID, 10)
+						filterCounter.WithLabelValues(target.String(), filter.Scope(), filter.Type().String(), sourceIDStr, targetIDStr).Inc()
+					}
 					if collector != nil {
 						collector.Collect(plan.SetResource(s), plan.SetStatus(status))
 					}
-=======
-				cfilter, ok := filter.(comparingFilter)
-				sourceID := uint64(0)
-				if ok {
-					sourceID = cfilter.GetSourceStoreID()
 				}
-				if counter != nil {
-					counter.inc(target, filter.Type(), sourceID, s.GetID())
-				} else {
-					targetIDStr := strconv.FormatUint(s.GetID(), 10)
-					sourceIDStr := strconv.FormatUint(sourceID, 10)
-					filterCounter.WithLabelValues(target.String(), filter.Scope(), filter.Type().String(), sourceIDStr, targetIDStr).Inc()
-				}
-				if collector != nil {
-					collector.Collect(plan.SetResource(s), plan.SetStatus(status))
->>>>>>> 80f0d8ca
-				}
-
 				return false
 			}
 			return true
