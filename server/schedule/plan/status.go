--- conflicted
+++ resolved
@@ -131,7 +131,6 @@
 	StatusRegionEmpty:         "Region Empty",
 	StatusRegionNotReplicated: "Region Not Replicated",
 	StatusRegionNotMatchRule:  "Region Not Match Rule",
-<<<<<<< HEAD
 
 	// non-filter
 	StatusNoTargetRegion:    "No Target Region",
@@ -139,10 +138,6 @@
 
 	// operator
 	StatusCreateOperatorFailed: "Create Operator Failed",
-=======
-	StatusNoTargetRegion:      "No Target Region",
-	StatusRegionLabelReject:   "Region Label Reject",
->>>>>>> 06a1aebd
 }
 
 // StatusText turns the status code into string.
