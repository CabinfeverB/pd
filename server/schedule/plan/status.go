--- conflicted
+++ resolved
@@ -21,19 +21,6 @@
 const (
 	// StatusOK represents the plan can be scheduled successfully.
 	StatusOK StatusCode = iota
-<<<<<<< HEAD
-	// StatusNoNeed represents the plan is no need to be scheduled.
-	StatusNoNeed
-	// StatusPaused represents the scheduler or checker is paused.
-	StatusPaused
-	// StatusNoOperator represents the plan can't create operator successfully
-	StatusNoOperator
-
-	// StatusStoreThrottled represents the store cannot be selected due to the limitation.
-	StatusStoreThrottled
-	// StatusStoreUnavailable represents the store cannot be selected due to it's state.
-	StatusStoreUnavailable
-=======
 )
 
 // normal status in most of situations.
@@ -81,7 +68,6 @@
 )
 
 const (
->>>>>>> 69b4f66f
 	// StatusStoreLowSpace represents the store cannot be selected because it runs out of space.
 	StatusStoreLowSpace = iota + 500
 	// StatusStoreNotExisted represents the store cannot be found in PD.
@@ -174,6 +160,10 @@
 	return s.StatusCode == StatusOK
 }
 
+func (s Status) Priority() int {
+	return int(s.StatusCode) / 100
+}
+
 func (s Status) String() string {
 	return StatusText(s.StatusCode)
 }