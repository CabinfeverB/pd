--- conflicted
+++ resolved
@@ -26,11 +26,8 @@
 	SetStatus(*Status)
 }
 
-<<<<<<< HEAD
-=======
 // Summary is used to analyse plan simply.
 // It will return the status of store.
->>>>>>> 82511b04
 type Summary func([]Plan) (map[uint64]Status, bool, error)
 
 // Collector is a plan collector
