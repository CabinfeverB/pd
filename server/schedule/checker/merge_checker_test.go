--- conflicted
+++ resolved
@@ -238,7 +238,6 @@
 	ops = s.mc.Check(s.regions[3])
 	c.Assert(ops, IsNil)
 
-<<<<<<< HEAD
 	// Test source region and targe region are in same store
 	ops = s.mc.Check(s.regions[4])
 	c.Assert(ops, HasLen, 2)
@@ -253,7 +252,7 @@
 	s.cluster.UpdateStorageRatio(uint64(11), 0.99984375, 0.00015625)
 	ops = s.mc.Check(s.regions[6])
 	c.Assert(ops, HasLen, 2)
-=======
+
 	s.cluster.SetSplitMergeInterval(500 * time.Millisecond)
 	ops = s.mc.Check(s.regions[2])
 	c.Assert(ops, IsNil)
@@ -265,7 +264,6 @@
 	c.Assert(ops, NotNil)
 	ops = s.mc.Check(s.regions[3])
 	c.Assert(ops, NotNil)
->>>>>>> 8a4acd13
 }
 
 func (s *testMergeCheckerSuite) checkSteps(c *C, op *operator.Operator, steps []operator.OpStep) {
