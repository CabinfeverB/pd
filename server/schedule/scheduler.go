// Copyright 2017 TiKV Project Authors.
//
// Licensed under the Apache License, Version 2.0 (the "License");
// you may not use this file except in compliance with the License.
// You may obtain a copy of the License at
//
//     http://www.apache.org/licenses/LICENSE-2.0
//
// Unless required by applicable law or agreed to in writing, software
// distributed under the License is distributed on an "AS IS" BASIS,
// WITHOUT WARRANTIES OR CONDITIONS OF ANY KIND, either express or implied.
// See the License for the specific language governing permissions and
// limitations under the License.

package schedule

import (
	"encoding/json"
	"net/http"
	"strings"
	"time"

	"github.com/pingcap/errors"
	"github.com/pingcap/log"
	"github.com/tikv/pd/pkg/errs"
	"github.com/tikv/pd/server/config"
	"github.com/tikv/pd/server/schedule/operator"
	"github.com/tikv/pd/server/schedule/plan"
	"github.com/tikv/pd/server/storage/endpoint"
	"go.uber.org/zap"
)

// Scheduler is an interface to schedule resources.
type Scheduler interface {
	http.Handler
	GetName() string
	// GetType should in accordance with the name passing to schedule.RegisterScheduler()
	GetType() string
	EncodeConfig() ([]byte, error)
	GetMinInterval() time.Duration
	GetNextInterval(interval time.Duration) time.Duration
	Prepare(cluster Cluster) error
	Cleanup(cluster Cluster)
<<<<<<< HEAD
	Schedule(cluster Cluster, dryRun bool) ([]*operator.Operator, []Plan)
=======
	Schedule(cluster Cluster, dryRun bool) ([]*operator.Operator, []plan.Plan)
>>>>>>> 55dbd84f
	IsScheduleAllowed(cluster Cluster) bool
}

// EncodeConfig encode the custom config for each scheduler.
func EncodeConfig(v interface{}) ([]byte, error) {
	marshaled, err := json.Marshal(v)
	if err != nil {
		return nil, errs.ErrJSONMarshal.Wrap(err).FastGenWithCause()
	}
	return marshaled, nil
}

// DecodeConfig decode the custom config for each scheduler.
func DecodeConfig(data []byte, v interface{}) error {
	err := json.Unmarshal(data, v)
	if err != nil {
		return errs.ErrJSONUnmarshal.Wrap(err).FastGenWithCause()
	}
	return nil
}

// ConfigDecoder used to decode the config.
type ConfigDecoder func(v interface{}) error

// ConfigSliceDecoderBuilder used to build slice decoder of the config.
type ConfigSliceDecoderBuilder func([]string) ConfigDecoder

// ConfigJSONDecoder used to build a json decoder of the config.
func ConfigJSONDecoder(data []byte) ConfigDecoder {
	return func(v interface{}) error {
		return DecodeConfig(data, v)
	}
}

// ConfigSliceDecoder the default decode for the config.
func ConfigSliceDecoder(typ string, args []string) ConfigDecoder {
	builder, ok := schedulerArgsToDecoder[typ]
	if !ok {
		return func(v interface{}) error {
			return errors.Errorf("the config decoder do not register for %s", typ)
		}
	}
	return builder(args)
}

// CreateSchedulerFunc is for creating scheduler.
type CreateSchedulerFunc func(opController *OperatorController, storage endpoint.ConfigStorage, dec ConfigDecoder) (Scheduler, error)

var schedulerMap = make(map[string]CreateSchedulerFunc)
var schedulerArgsToDecoder = make(map[string]ConfigSliceDecoderBuilder)

// RegisterScheduler binds a scheduler creator. It should be called in init()
// func of a package.
func RegisterScheduler(typ string, createFn CreateSchedulerFunc) {
	if _, ok := schedulerMap[typ]; ok {
		log.Fatal("duplicated scheduler", zap.String("type", typ), errs.ZapError(errs.ErrSchedulerDuplicated))
	}
	schedulerMap[typ] = createFn
}

// RegisterSliceDecoderBuilder convert arguments to config. It should be called in init()
// func of package.
func RegisterSliceDecoderBuilder(typ string, builder ConfigSliceDecoderBuilder) {
	if _, ok := schedulerArgsToDecoder[typ]; ok {
		log.Fatal("duplicated scheduler", zap.String("type", typ), errs.ZapError(errs.ErrSchedulerDuplicated))
	}
	schedulerArgsToDecoder[typ] = builder
	config.RegisterScheduler(typ)
}

// CreateScheduler creates a scheduler with registered creator func.
func CreateScheduler(typ string, opController *OperatorController, storage endpoint.ConfigStorage, dec ConfigDecoder) (Scheduler, error) {
	fn, ok := schedulerMap[typ]
	if !ok {
		return nil, errs.ErrSchedulerCreateFuncNotRegistered.FastGenByArgs(typ)
	}

	s, err := fn(opController, storage, dec)
	if err != nil {
		return nil, err
	}
	data, err := s.EncodeConfig()
	if err != nil {
		return nil, err
	}
	err = storage.SaveScheduleConfig(s.GetName(), data)
	return s, err
}

// FindSchedulerTypeByName finds the type of the specified name.
func FindSchedulerTypeByName(name string) string {
	var typ string
	for registeredType := range schedulerMap {
		if strings.Contains(name, registeredType) {
			if len(registeredType) > len(typ) {
				typ = registeredType
			}
		}
	}
	return typ
}<|MERGE_RESOLUTION|>--- conflicted
+++ resolved
@@ -41,11 +41,7 @@
 	GetNextInterval(interval time.Duration) time.Duration
 	Prepare(cluster Cluster) error
 	Cleanup(cluster Cluster)
-<<<<<<< HEAD
-	Schedule(cluster Cluster, dryRun bool) ([]*operator.Operator, []Plan)
-=======
 	Schedule(cluster Cluster, dryRun bool) ([]*operator.Operator, []plan.Plan)
->>>>>>> 55dbd84f
 	IsScheduleAllowed(cluster Cluster) bool
 }
 
