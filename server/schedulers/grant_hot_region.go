--- conflicted
+++ resolved
@@ -361,14 +361,9 @@
 			&filter.TemporaryStateFilter{ActionScope: s.GetName(), TransferLeader: true})
 		candidate = []uint64{s.conf.GetStoreLeaderID()}
 	} else {
-<<<<<<< HEAD
 		filters = append(filters, &filter.LongTermStateFilter{ActionScope: s.GetName(), MoveRegion: true},
 			&filter.TemporaryStateFilter{ActionScope: s.GetName(), MoveRegion: true},
-			filter.NewExcludedFilter(s.GetName(), srcRegion.GetStoreIds(), srcRegion.GetStoreIds()))
-=======
-		filters = append(filters, &filter.StoreStateFilter{ActionScope: s.GetName(), MoveRegion: true},
 			filter.NewExcludedFilter(s.GetName(), srcRegion.GetStoreIDs(), srcRegion.GetStoreIDs()))
->>>>>>> 9f0160e5
 		candidate = s.conf.StoreIDs
 	}
 	for _, storeID := range candidate {
