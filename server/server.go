--- conflicted
+++ resolved
@@ -984,8 +984,6 @@
 	return nil
 }
 
-<<<<<<< HEAD
-=======
 // UpdateRateLimitConfig is used to update rate-limit config which will reserve old limiter-config
 func (s *Server) UpdateRateLimitConfig(key, label string, value ratelimit.DimensionConfig) error {
 	cfg := s.GetServiceMiddlewareConfig()
@@ -1014,7 +1012,6 @@
 	return err
 }
 
->>>>>>> 2d0f39f7
 // GetRateLimitConfig gets the rate limit config information.
 func (s *Server) GetRateLimitConfig() *config.RateLimitConfig {
 	return s.serviceMiddlewarePersistOptions.GetRateLimitConfig().Clone()
