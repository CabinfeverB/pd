// Copyright 2016 TiKV Project Authors.
//
// Licensed under the Apache License, Version 2.0 (the "License");
// you may not use this file except in compliance with the License.
// You may obtain a copy of the License at
//
//     http://www.apache.org/licenses/LICENSE-2.0
//
// Unless required by applicable law or agreed to in writing, software
// distributed under the License is distributed on an "AS IS" BASIS,
// WITHOUT WARRANTIES OR CONDITIONS OF ANY KIND, either express or implied.
// See the License for the specific language governing permissions and
// limitations under the License.

package server

import (
	"bytes"
	"context"
	"fmt"
	"math/rand"
	"net/http"
	"os"
	"path"
	"path/filepath"
	"strconv"
	"strings"
	"sync"
	"sync/atomic"
	"time"

	"github.com/coreos/go-semver/semver"
	"github.com/golang/protobuf/proto"
	"github.com/gorilla/mux"
	"github.com/pingcap/errors"
	"github.com/pingcap/failpoint"
	"github.com/pingcap/kvproto/pkg/diagnosticspb"
	"github.com/pingcap/kvproto/pkg/metapb"
	"github.com/pingcap/kvproto/pkg/pdpb"
	"github.com/pingcap/log"
	"github.com/pingcap/sysutil"
	"github.com/tikv/pd/pkg/apiutil"
	"github.com/tikv/pd/pkg/audit"
	"github.com/tikv/pd/pkg/errs"
	"github.com/tikv/pd/pkg/etcdutil"
	"github.com/tikv/pd/pkg/grpcutil"
	"github.com/tikv/pd/pkg/jsonutil"
	"github.com/tikv/pd/pkg/logutil"
	"github.com/tikv/pd/pkg/ratelimit"
	"github.com/tikv/pd/pkg/syncutil"
	"github.com/tikv/pd/pkg/systimemon"
	"github.com/tikv/pd/pkg/typeutil"
	"github.com/tikv/pd/server/cluster"
	"github.com/tikv/pd/server/config"
	"github.com/tikv/pd/server/core"
	"github.com/tikv/pd/server/encryptionkm"
	"github.com/tikv/pd/server/gc"
	"github.com/tikv/pd/server/id"
	"github.com/tikv/pd/server/member"
	syncer "github.com/tikv/pd/server/region_syncer"
	"github.com/tikv/pd/server/schedule"
	"github.com/tikv/pd/server/schedule/hbstream"
	"github.com/tikv/pd/server/schedule/placement"
	"github.com/tikv/pd/server/storage"
	"github.com/tikv/pd/server/storage/endpoint"
	"github.com/tikv/pd/server/storage/kv"
	"github.com/tikv/pd/server/tso"
	"github.com/tikv/pd/server/versioninfo"
	"github.com/urfave/negroni"
	"go.etcd.io/etcd/clientv3"
	"go.etcd.io/etcd/embed"
	"go.etcd.io/etcd/pkg/types"
	"go.uber.org/zap"
	"google.golang.org/grpc"
)

const (
	etcdTimeout           = time.Second * 3
	serverMetricsInterval = time.Minute
	leaderTickInterval    = 50 * time.Millisecond
	// pdRootPath for all pd servers.
	pdRootPath      = "/pd"
	pdAPIPrefix     = "/pd/"
	pdClusterIDPath = "/pd/cluster_id"
)

// EtcdStartTimeout the timeout of the startup etcd.
var EtcdStartTimeout = time.Minute * 5

// Server is the pd server.
// nolint
type Server struct {
	diagnosticspb.DiagnosticsServer

	// Server state.
	isServing int64

	// Server start timestamp
	startTimestamp int64

	// Configs and initial fields.
	cfg                             *config.Config
	serviceMiddlewareCfg            *config.ServiceMiddlewareConfig
	etcdCfg                         *embed.Config
	serviceMiddlewarePersistOptions *config.ServiceMiddlewarePersistOptions
	persistOptions                  *config.PersistOptions
	handler                         *Handler

	ctx              context.Context
	serverLoopCtx    context.Context
	serverLoopCancel func()
	serverLoopWg     sync.WaitGroup

	// for PD leader election.
	member *member.Member
	// etcd client
	client *clientv3.Client
	// http client
	httpClient *http.Client
	clusterID  uint64 // pd cluster id.
	rootPath   string

	// Server services.
	// for id allocator, we can use one allocator for
	// store, region and peer, because we just need
	// a unique ID.
	idAllocator id.Allocator
	// for encryption
	encryptionKeyManager *encryptionkm.KeyManager
	// for storage operation.
	storage storage.Storage
	// safepoint manager
	gcSafePointManager *gc.SafePointManager
	// for basicCluster operation.
	basicCluster *core.BasicCluster
	// for tso.
	tsoAllocatorManager *tso.AllocatorManager
	// for raft cluster
	cluster *cluster.RaftCluster
	// For async region heartbeat.
	hbStreams *hbstream.HeartbeatStreams
	// Zap logger
	lg       *zap.Logger
	logProps *log.ZapProperties

	// Add callback functions at different stages
	startCallbacks []func()
	closeCallbacks []func()

	// serviceSafePointLock is a lock for UpdateServiceGCSafePoint
	serviceSafePointLock syncutil.Mutex

	// hot region history info storeage
	hotRegionStorage *storage.HotRegionStorage
	// Store as map[string]*grpc.ClientConn
	clientConns sync.Map
	// tsoDispatcher is used to dispatch different TSO requests to
	// the corresponding forwarding TSO channel.
	tsoDispatcher sync.Map /* Store as map[string]chan *tsoRequest */

	serviceRateLimiter *ratelimit.Limiter
	serviceLabels      map[string][]apiutil.AccessPath
	apiServiceLabelMap map[apiutil.AccessPath]string

	serviceAuditBackendLabels map[string]*audit.BackendLabels

	auditBackends []audit.Backend
}

// HandlerBuilder builds a server HTTP handler.
type HandlerBuilder func(context.Context, *Server) (http.Handler, ServiceGroup, error)

// ServiceGroup used to register the service.
type ServiceGroup struct {
	Name       string
	Version    string
	IsCore     bool
	PathPrefix string
}

const (
	// CorePath the core group, is at REST path `/pd/api/v1`.
	CorePath = "/pd/api/v1"
	// ExtensionsPath the named groups are REST at `/pd/apis/{GROUP_NAME}/{Version}`.
	ExtensionsPath = "/pd/apis"
)

func combineBuilderServerHTTPService(ctx context.Context, svr *Server, serviceBuilders ...HandlerBuilder) (map[string]http.Handler, error) {
	userHandlers := make(map[string]http.Handler)
	registerMap := make(map[string]struct{})

	apiService := negroni.New()
	recovery := negroni.NewRecovery()
	apiService.Use(recovery)
	router := mux.NewRouter()

	for _, build := range serviceBuilders {
		handler, info, err := build(ctx, svr)
		if err != nil {
			return nil, err
		}
		if !info.IsCore && len(info.PathPrefix) == 0 && (len(info.Name) == 0 || len(info.Version) == 0) {
			return nil, errs.ErrAPIInformationInvalid.FastGenByArgs(info.Name, info.Version)
		}
		var pathPrefix string
		if len(info.PathPrefix) != 0 {
			pathPrefix = info.PathPrefix
		} else if info.IsCore {
			pathPrefix = CorePath
		} else {
			pathPrefix = path.Join(ExtensionsPath, info.Name, info.Version)
		}
		if _, ok := registerMap[pathPrefix]; ok {
			return nil, errs.ErrServiceRegistered.FastGenByArgs(pathPrefix)
		}

		log.Info("register REST path", zap.String("path", pathPrefix))
		registerMap[pathPrefix] = struct{}{}
		if len(info.PathPrefix) != 0 {
			// If PathPrefix is specified, register directly into userHandlers
			userHandlers[pathPrefix] = handler
		} else {
			// If PathPrefix is not specified, register into apiService,
			// and finally apiService is registered in userHandlers.
			router.PathPrefix(pathPrefix).Handler(handler)
			if info.IsCore {
				// Deprecated
				router.Path("/pd/health").Handler(handler)
				// Deprecated
				router.Path("/pd/ping").Handler(handler)
			}
		}
	}
	apiService.UseHandler(router)
	userHandlers[pdAPIPrefix] = apiService

	return userHandlers, nil
}

// CreateServer creates the UNINITIALIZED pd server with given configuration.
func CreateServer(ctx context.Context, cfg *config.Config, serviceBuilders ...HandlerBuilder) (*Server, error) {
	log.Info("PD Config", zap.Reflect("config", cfg))
	rand.Seed(time.Now().UnixNano())
	serviceMiddlewareCfg := config.NewServiceMiddlewareConfig()

	s := &Server{
		cfg:                             cfg,
		persistOptions:                  config.NewPersistOptions(cfg),
		serviceMiddlewareCfg:            serviceMiddlewareCfg,
		serviceMiddlewarePersistOptions: config.NewServiceMiddlewarePersistOptions(serviceMiddlewareCfg),
		member:                          &member.Member{},
		ctx:                             ctx,
		startTimestamp:                  time.Now().Unix(),
		DiagnosticsServer:               sysutil.NewDiagnosticsServer(cfg.Log.File.Filename),
	}
	s.handler = newHandler(s)

	// create audit backend
	s.auditBackends = []audit.Backend{
		audit.NewLocalLogBackend(true),
		audit.NewPrometheusHistogramBackend(serviceAuditHistogram, false),
	}
	s.serviceRateLimiter = ratelimit.NewLimiter()
	s.serviceAuditBackendLabels = make(map[string]*audit.BackendLabels)
	s.serviceRateLimiter = ratelimit.NewLimiter()
	s.serviceLabels = make(map[string][]apiutil.AccessPath)
	s.apiServiceLabelMap = make(map[apiutil.AccessPath]string)

	// Adjust etcd config.
	etcdCfg, err := s.cfg.GenEmbedEtcdConfig()
	if err != nil {
		return nil, err
	}
	if len(serviceBuilders) != 0 {
		userHandlers, err := combineBuilderServerHTTPService(ctx, s, serviceBuilders...)
		if err != nil {
			return nil, err
		}
		etcdCfg.UserHandlers = userHandlers
	}
	etcdCfg.ServiceRegister = func(gs *grpc.Server) {
		pdpb.RegisterPDServer(gs, &GrpcServer{Server: s})
		diagnosticspb.RegisterDiagnosticsServer(gs, s)
	}
	s.etcdCfg = etcdCfg
	s.lg = cfg.GetZapLogger()
	s.logProps = cfg.GetZapLogProperties()
	return s, nil
}

func (s *Server) startEtcd(ctx context.Context) error {
	newCtx, cancel := context.WithTimeout(ctx, EtcdStartTimeout)
	defer cancel()

	etcd, err := embed.StartEtcd(s.etcdCfg)
	if err != nil {
		return errs.ErrStartEtcd.Wrap(err).GenWithStackByCause()
	}

	// Check cluster ID
	urlMap, err := types.NewURLsMap(s.cfg.InitialCluster)
	if err != nil {
		return errs.ErrEtcdURLMap.Wrap(err).GenWithStackByCause()
	}
	tlsConfig, err := s.cfg.Security.ToTLSConfig()
	if err != nil {
		return err
	}

	if err = etcdutil.CheckClusterID(etcd.Server.Cluster().ID(), urlMap, tlsConfig); err != nil {
		return err
	}

	select {
	// Wait etcd until it is ready to use
	case <-etcd.Server.ReadyNotify():
	case <-newCtx.Done():
		return errs.ErrCancelStartEtcd.FastGenByArgs()
	}

	endpoints := []string{s.etcdCfg.ACUrls[0].String()}
	log.Info("create etcd v3 client", zap.Strings("endpoints", endpoints), zap.Reflect("cert", s.cfg.Security))

	lgc := zap.NewProductionConfig()
	lgc.Encoding = log.ZapEncodingName
	client, err := clientv3.New(clientv3.Config{
		Endpoints:   endpoints,
		DialTimeout: etcdTimeout,
		TLS:         tlsConfig,
		LogConfig:   &lgc,
	})
	if err != nil {
		return errs.ErrNewEtcdClient.Wrap(err).GenWithStackByCause()
	}

	etcdServerID := uint64(etcd.Server.ID())

	// update advertise peer urls.
	etcdMembers, err := etcdutil.ListEtcdMembers(client)
	if err != nil {
		return err
	}
	for _, m := range etcdMembers.Members {
		if etcdServerID == m.ID {
			etcdPeerURLs := strings.Join(m.PeerURLs, ",")
			if s.cfg.AdvertisePeerUrls != etcdPeerURLs {
				log.Info("update advertise peer urls", zap.String("from", s.cfg.AdvertisePeerUrls), zap.String("to", etcdPeerURLs))
				s.cfg.AdvertisePeerUrls = etcdPeerURLs
			}
		}
	}
	s.client = client
	s.httpClient = &http.Client{
		Transport: &http.Transport{
			DisableKeepAlives: true,
			TLSClientConfig:   tlsConfig,
		},
	}

	failpoint.Inject("memberNil", func() {
		time.Sleep(1500 * time.Millisecond)
	})
	s.member = member.NewMember(etcd, client, etcdServerID)
	return nil
}

// AddStartCallback adds a callback in the startServer phase.
func (s *Server) AddStartCallback(callbacks ...func()) {
	s.startCallbacks = append(s.startCallbacks, callbacks...)
}

func (s *Server) startServer(ctx context.Context) error {
	var err error
	if err = s.initClusterID(); err != nil {
		return err
	}
	log.Info("init cluster id", zap.Uint64("cluster-id", s.clusterID))
	// It may lose accuracy if use float64 to store uint64. So we store the
	// cluster id in label.
	metadataGauge.WithLabelValues(fmt.Sprintf("cluster%d", s.clusterID)).Set(0)
	serverInfo.WithLabelValues(versioninfo.PDReleaseVersion, versioninfo.PDGitHash).Set(float64(time.Now().Unix()))

	s.rootPath = path.Join(pdRootPath, strconv.FormatUint(s.clusterID, 10))
	s.member.MemberInfo(s.cfg, s.Name(), s.rootPath)
	s.member.SetMemberDeployPath(s.member.ID())
	s.member.SetMemberBinaryVersion(s.member.ID(), versioninfo.PDReleaseVersion)
	s.member.SetMemberGitHash(s.member.ID(), versioninfo.PDGitHash)
	s.idAllocator = id.NewAllocator(s.client, s.rootPath, s.member.MemberValue())
	s.tsoAllocatorManager = tso.NewAllocatorManager(
		s.member, s.rootPath, s.cfg,
		func() time.Duration { return s.persistOptions.GetMaxResetTSGap() })
	// Set up the Global TSO Allocator here, it will be initialized once the PD campaigns leader successfully.
	s.tsoAllocatorManager.SetUpAllocator(ctx, tso.GlobalDCLocation, s.member.GetLeadership())
	if zone, exist := s.cfg.Labels[config.ZoneLabel]; exist && zone != "" && s.cfg.EnableLocalTSO {
		if err = s.tsoAllocatorManager.SetLocalTSOConfig(zone); err != nil {
			return err
		}
	}
	s.encryptionKeyManager, err = encryptionkm.NewKeyManager(s.client, &s.cfg.Security.Encryption)
	if err != nil {
		return err
	}
	regionStorage, err := storage.NewStorageWithLevelDBBackend(ctx, filepath.Join(s.cfg.DataDir, "region-meta"), s.encryptionKeyManager)
	if err != nil {
		return err
	}
	defaultStorage := storage.NewStorageWithEtcdBackend(s.client, s.rootPath)
	s.storage = storage.NewCoreStorage(defaultStorage, regionStorage)
	s.gcSafePointManager = gc.NewSafepointManager(s.storage)
	s.basicCluster = core.NewBasicCluster()
	s.cluster = cluster.NewRaftCluster(ctx, s.clusterID, syncer.NewRegionSyncer(s), s.client, s.httpClient)
	s.hbStreams = hbstream.NewHeartbeatStreams(ctx, s.clusterID, s.cluster)
	// initial hot_region_storage in here.
	s.hotRegionStorage, err = storage.NewHotRegionsStorage(
		ctx, filepath.Join(s.cfg.DataDir, "hot-region"), s.encryptionKeyManager, s.handler)
	if err != nil {
		return err
	}
	// Run callbacks
	for _, cb := range s.startCallbacks {
		cb()
	}

	// Server has started.
	atomic.StoreInt64(&s.isServing, 1)
	return nil
}

func (s *Server) initClusterID() error {
	// Get any cluster key to parse the cluster ID.
	resp, err := etcdutil.EtcdKVGet(s.client, pdClusterIDPath)
	if err != nil {
		return err
	}

	// If no key exist, generate a random cluster ID.
	if len(resp.Kvs) == 0 {
		s.clusterID, err = initOrGetClusterID(s.client, pdClusterIDPath)
		return err
	}
	s.clusterID, err = typeutil.BytesToUint64(resp.Kvs[0].Value)
	return err
}

// AddCloseCallback adds a callback in the Close phase.
func (s *Server) AddCloseCallback(callbacks ...func()) {
	s.closeCallbacks = append(s.closeCallbacks, callbacks...)
}

// Close closes the server.
func (s *Server) Close() {
	if !atomic.CompareAndSwapInt64(&s.isServing, 1, 0) {
		// server is already closed
		return
	}

	log.Info("closing server")

	s.stopServerLoop()

	if s.client != nil {
		if err := s.client.Close(); err != nil {
			log.Error("close etcd client meet error", errs.ZapError(errs.ErrCloseEtcdClient, err))
		}
	}

	if s.httpClient != nil {
		s.httpClient.CloseIdleConnections()
	}

	if s.member.Etcd() != nil {
		s.member.Close()
	}

	if s.hbStreams != nil {
		s.hbStreams.Close()
	}
	if err := s.storage.Close(); err != nil {
		log.Error("close storage meet error", errs.ZapError(err))
	}

	if err := s.hotRegionStorage.Close(); err != nil {
		log.Error("close hot region storage meet error", errs.ZapError(err))
	}

	// Run callbacks
	for _, cb := range s.closeCallbacks {
		cb()
	}

	log.Info("close server")
}

// IsClosed checks whether server is closed or not.
func (s *Server) IsClosed() bool {
	return atomic.LoadInt64(&s.isServing) == 0
}

// Run runs the pd server.
func (s *Server) Run() error {
	go systimemon.StartMonitor(s.ctx, time.Now, func() {
		log.Error("system time jumps backward", errs.ZapError(errs.ErrIncorrectSystemTime))
		timeJumpBackCounter.Inc()
	})
	if err := s.startEtcd(s.ctx); err != nil {
		return err
	}
	if err := s.startServer(s.ctx); err != nil {
		return err
	}

	s.startServerLoop(s.ctx)

	return nil
}

// SetServiceAuditBackendForHTTP is used to register service audit config for HTTP.
func (s *Server) SetServiceAuditBackendForHTTP(route *mux.Route, labels ...string) {
	if len(route.GetName()) == 0 {
		return
	}
	if len(labels) > 0 {
		s.SetServiceAuditBackendLabels(route.GetName(), labels)
	}
}

// Context returns the context of server.
func (s *Server) Context() context.Context {
	return s.ctx
}

// LoopContext returns the loop context of server.
func (s *Server) LoopContext() context.Context {
	return s.serverLoopCtx
}

func (s *Server) startServerLoop(ctx context.Context) {
	s.serverLoopCtx, s.serverLoopCancel = context.WithCancel(ctx)
	s.serverLoopWg.Add(5)
	go s.leaderLoop()
	go s.etcdLeaderLoop()
	go s.serverMetricsLoop()
	go s.tsoAllocatorLoop()
	go s.encryptionKeyManagerLoop()
}

func (s *Server) stopServerLoop() {
	s.serverLoopCancel()
	s.serverLoopWg.Wait()
}

func (s *Server) serverMetricsLoop() {
	defer logutil.LogPanic()
	defer s.serverLoopWg.Done()

	ctx, cancel := context.WithCancel(s.serverLoopCtx)
	defer cancel()
	for {
		select {
		case <-time.After(serverMetricsInterval):
			s.collectEtcdStateMetrics()
		case <-ctx.Done():
			log.Info("server is closed, exit metrics loop")
			return
		}
	}
}

// tsoAllocatorLoop is used to run the TSO Allocator updating daemon.
func (s *Server) tsoAllocatorLoop() {
	defer logutil.LogPanic()
	defer s.serverLoopWg.Done()

	ctx, cancel := context.WithCancel(s.serverLoopCtx)
	defer cancel()
	s.tsoAllocatorManager.AllocatorDaemon(ctx)
	log.Info("server is closed, exit allocator loop")
}

// encryptionKeyManagerLoop is used to start monitor encryption key changes.
func (s *Server) encryptionKeyManagerLoop() {
	defer logutil.LogPanic()
	defer s.serverLoopWg.Done()

	ctx, cancel := context.WithCancel(s.serverLoopCtx)
	defer cancel()
	s.encryptionKeyManager.StartBackgroundLoop(ctx)
	log.Info("server is closed, exist encryption key manager loop")
}

func (s *Server) collectEtcdStateMetrics() {
	etcdStateGauge.WithLabelValues("term").Set(float64(s.member.Etcd().Server.Term()))
	etcdStateGauge.WithLabelValues("appliedIndex").Set(float64(s.member.Etcd().Server.AppliedIndex()))
	etcdStateGauge.WithLabelValues("committedIndex").Set(float64(s.member.Etcd().Server.CommittedIndex()))
}

func (s *Server) bootstrapCluster(req *pdpb.BootstrapRequest) (*pdpb.BootstrapResponse, error) {
	clusterID := s.clusterID

	log.Info("try to bootstrap raft cluster",
		zap.Uint64("cluster-id", clusterID),
		zap.String("request", fmt.Sprintf("%v", req)))

	if err := checkBootstrapRequest(clusterID, req); err != nil {
		return nil, err
	}

	clusterMeta := metapb.Cluster{
		Id:           clusterID,
		MaxPeerCount: uint32(s.persistOptions.GetMaxReplicas()),
	}

	// Set cluster meta
	clusterValue, err := clusterMeta.Marshal()
	if err != nil {
		return nil, errors.WithStack(err)
	}
	clusterRootPath := endpoint.ClusterRootPath(s.rootPath)

	var ops []clientv3.Op
	ops = append(ops, clientv3.OpPut(clusterRootPath, string(clusterValue)))

	// Set bootstrap time
	// Because we will write the cluster meta into etcd directly,
	// so we need to handle the root key path manually here.
	bootstrapKey := endpoint.AppendToRootPath(s.rootPath, endpoint.ClusterBootstrapTimeKey())
	nano := time.Now().UnixNano()

	timeData := typeutil.Uint64ToBytes(uint64(nano))
	ops = append(ops, clientv3.OpPut(bootstrapKey, string(timeData)))

	// Set store meta
	storeMeta := req.GetStore()
	storePath := endpoint.AppendToRootPath(s.rootPath, endpoint.StorePath(storeMeta.GetId()))
	storeValue, err := storeMeta.Marshal()
	if err != nil {
		return nil, errors.WithStack(err)
	}
	ops = append(ops, clientv3.OpPut(storePath, string(storeValue)))

	regionValue, err := req.GetRegion().Marshal()
	if err != nil {
		return nil, errors.WithStack(err)
	}

	// Set region meta with region id.
	regionPath := endpoint.AppendToRootPath(s.rootPath, endpoint.RegionPath(req.GetRegion().GetId()))
	ops = append(ops, clientv3.OpPut(regionPath, string(regionValue)))

	// TODO: we must figure out a better way to handle bootstrap failed, maybe intervene manually.
	bootstrapCmp := clientv3.Compare(clientv3.CreateRevision(clusterRootPath), "=", 0)
	resp, err := kv.NewSlowLogTxn(s.client).If(bootstrapCmp).Then(ops...).Commit()
	if err != nil {
		return nil, errs.ErrEtcdTxnInternal.Wrap(err).GenWithStackByCause()
	}
	if !resp.Succeeded {
		log.Warn("cluster already bootstrapped", zap.Uint64("cluster-id", clusterID))
		return nil, errs.ErrEtcdTxnConflict.FastGenByArgs()
	}

	log.Info("bootstrap cluster ok", zap.Uint64("cluster-id", clusterID))
	err = s.storage.SaveRegion(req.GetRegion())
	if err != nil {
		log.Warn("save the bootstrap region failed", errs.ZapError(err))
	}
	err = s.storage.Flush()
	if err != nil {
		log.Warn("flush the bootstrap region failed", errs.ZapError(err))
	}

	if err := s.cluster.Start(s); err != nil {
		return nil, err
	}

	return &pdpb.BootstrapResponse{
		ReplicationStatus: s.cluster.GetReplicationMode().GetReplicationStatus(),
	}, nil
}

func (s *Server) createRaftCluster() error {
	if s.cluster.IsRunning() {
		return nil
	}

	return s.cluster.Start(s)
}

func (s *Server) stopRaftCluster() {
	failpoint.Inject("raftclusterIsBusy", func() {})
	s.cluster.Stop()
}

// GetAddr returns the server urls for clients.
func (s *Server) GetAddr() string {
	return s.cfg.AdvertiseClientUrls
}

// GetClientScheme returns the client URL scheme
func (s *Server) GetClientScheme() string {
	if len(s.cfg.Security.CertPath) == 0 && len(s.cfg.Security.KeyPath) == 0 {
		return "http"
	}
	return "https"
}

// GetMemberInfo returns the server member information.
func (s *Server) GetMemberInfo() *pdpb.Member {
	return proto.Clone(s.member.Member()).(*pdpb.Member)
}

// GetHandler returns the handler for API.
func (s *Server) GetHandler() *Handler {
	return s.handler
}

// GetEndpoints returns the etcd endpoints for outer use.
func (s *Server) GetEndpoints() []string {
	return s.client.Endpoints()
}

// GetClient returns builtin etcd client.
func (s *Server) GetClient() *clientv3.Client {
	return s.client
}

// GetHTTPClient returns builtin etcd client.
func (s *Server) GetHTTPClient() *http.Client {
	return s.httpClient
}

// GetLeader returns the leader of PD cluster(i.e the PD leader).
func (s *Server) GetLeader() *pdpb.Member {
	return s.member.GetLeader()
}

// GetMember returns the member of server.
func (s *Server) GetMember() *member.Member {
	return s.member
}

// GetStorage returns the backend storage of server.
func (s *Server) GetStorage() storage.Storage {
	return s.storage
}

// GetHistoryHotRegionStorage returns the backend storage of historyHotRegion.
func (s *Server) GetHistoryHotRegionStorage() *storage.HotRegionStorage {
	return s.hotRegionStorage
}

// SetStorage changes the storage only for test purpose.
// When we use it, we should prevent calling GetStorage, otherwise, it may cause a data race problem.
func (s *Server) SetStorage(storage storage.Storage) {
	s.storage = storage
}

// GetBasicCluster returns the basic cluster of server.
func (s *Server) GetBasicCluster() *core.BasicCluster {
	return s.basicCluster
}

// GetPersistOptions returns the schedule option.
func (s *Server) GetPersistOptions() *config.PersistOptions {
	return s.persistOptions
}

// GetServiceMiddlewarePersistOptions returns the service middleware persist option.
func (s *Server) GetServiceMiddlewarePersistOptions() *config.ServiceMiddlewarePersistOptions {
	return s.serviceMiddlewarePersistOptions
}

// GetHBStreams returns the heartbeat streams.
func (s *Server) GetHBStreams() *hbstream.HeartbeatStreams {
	return s.hbStreams
}

// GetAllocator returns the ID allocator of server.
func (s *Server) GetAllocator() id.Allocator {
	return s.idAllocator
}

// GetTSOAllocatorManager returns the manager of TSO Allocator.
func (s *Server) GetTSOAllocatorManager() *tso.AllocatorManager {
	return s.tsoAllocatorManager
}

// Name returns the unique etcd Name for this server in etcd cluster.
func (s *Server) Name() string {
	return s.cfg.Name
}

// ClusterID returns the cluster ID of this server.
func (s *Server) ClusterID() uint64 {
	return s.clusterID
}

// StartTimestamp returns the start timestamp of this server
func (s *Server) StartTimestamp() int64 {
	return s.startTimestamp
}

// GetMembers returns PD server list.
func (s *Server) GetMembers() ([]*pdpb.Member, error) {
	if s.IsClosed() {
		return nil, errs.ErrServerNotStarted.FastGenByArgs()
	}
	members, err := cluster.GetMembers(s.GetClient())
	return members, err
}

// GetServiceMiddlewareConfig gets the service middleware config information.
func (s *Server) GetServiceMiddlewareConfig() *config.ServiceMiddlewareConfig {
	cfg := s.serviceMiddlewareCfg.Clone()
	cfg.AuditConfig = *s.serviceMiddlewarePersistOptions.GetAuditConfig().Clone()
	cfg.RateLimitConfig = *s.serviceMiddlewarePersistOptions.GetRateLimitConfig().Clone()
	return cfg
}

// GetConfig gets the config information.
func (s *Server) GetConfig() *config.Config {
	cfg := s.cfg.Clone()
	cfg.Schedule = *s.persistOptions.GetScheduleConfig().Clone()
	cfg.Replication = *s.persistOptions.GetReplicationConfig().Clone()
	cfg.PDServerCfg = *s.persistOptions.GetPDServerConfig().Clone()
	cfg.ReplicationMode = *s.persistOptions.GetReplicationModeConfig()
	cfg.LabelProperty = s.persistOptions.GetLabelPropertyConfig().Clone()
	cfg.ClusterVersion = *s.persistOptions.GetClusterVersion()
	if s.storage == nil {
		return cfg
	}
	sches, configs, err := s.storage.LoadAllScheduleConfig()
	if err != nil {
		return cfg
	}
	payload := make(map[string]interface{})
	for i, sche := range sches {
		var config interface{}
		err := schedule.DecodeConfig([]byte(configs[i]), &config)
		if err != nil {
			log.Error("failed to decode scheduler config",
				zap.String("config", configs[i]),
				zap.String("scheduler", sche),
				errs.ZapError(err))
			continue
		}
		payload[sche] = config
	}
	cfg.Schedule.SchedulersPayload = payload
	return cfg
}

// GetScheduleConfig gets the balance config information.
func (s *Server) GetScheduleConfig() *config.ScheduleConfig {
	return s.persistOptions.GetScheduleConfig().Clone()
}

// SetScheduleConfig sets the balance config information.
func (s *Server) SetScheduleConfig(cfg config.ScheduleConfig) error {
	if err := cfg.Validate(); err != nil {
		return err
	}
	if err := cfg.Deprecated(); err != nil {
		return err
	}
	old := s.persistOptions.GetScheduleConfig()
	cfg.SchedulersPayload = nil
	s.persistOptions.SetScheduleConfig(&cfg)
	if err := s.persistOptions.Persist(s.storage); err != nil {
		s.persistOptions.SetScheduleConfig(old)
		log.Error("failed to update schedule config",
			zap.Reflect("new", cfg),
			zap.Reflect("old", old),
			errs.ZapError(err))
		return err
	}
	log.Info("schedule config is updated", zap.Reflect("new", cfg), zap.Reflect("old", old))
	return nil
}

// GetReplicationConfig get the replication config.
func (s *Server) GetReplicationConfig() *config.ReplicationConfig {
	return s.persistOptions.GetReplicationConfig().Clone()
}

// SetReplicationConfig sets the replication config.
func (s *Server) SetReplicationConfig(cfg config.ReplicationConfig) error {
	if err := cfg.Validate(); err != nil {
		return err
	}
	old := s.persistOptions.GetReplicationConfig()
	if cfg.EnablePlacementRules != old.EnablePlacementRules {
		raftCluster := s.GetRaftCluster()
		if raftCluster == nil {
			return errs.ErrNotBootstrapped.GenWithStackByArgs()
		}
		if cfg.EnablePlacementRules {
			// initialize rule manager.
			if err := raftCluster.GetRuleManager().Initialize(int(cfg.MaxReplicas), cfg.LocationLabels); err != nil {
				return err
			}
		} else {
			// NOTE: can be removed after placement rules feature is enabled by default.
			for _, s := range raftCluster.GetStores() {
				if !s.IsRemoved() && s.IsTiFlash() {
					return errors.New("cannot disable placement rules with TiFlash nodes")
				}
			}
		}
	}

	var rule *placement.Rule
	if cfg.EnablePlacementRules {
		// replication.MaxReplicas won't work when placement rule is enabled and not only have one default rule.
		defaultRule := s.GetRaftCluster().GetRuleManager().GetRule("pd", "default")

		CheckInDefaultRule := func() error {
			// replication config  won't work when placement rule is enabled and exceeds one default rule
			if !(defaultRule != nil &&
				len(defaultRule.StartKey) == 0 && len(defaultRule.EndKey) == 0) {
				return errors.New("cannot update MaxReplicas or LocationLabels when placement rules feature is enabled and not only default rule exists, please update rule instead")
			}
			if !(defaultRule.Count == int(old.MaxReplicas) && typeutil.StringsEqual(defaultRule.LocationLabels, []string(old.LocationLabels))) {
				return errors.New("cannot to update replication config, the default rules do not consistent with replication config, please update rule instead")
			}

			return nil
		}

		if !(cfg.MaxReplicas == old.MaxReplicas && typeutil.StringsEqual(cfg.LocationLabels, old.LocationLabels)) {
			if err := CheckInDefaultRule(); err != nil {
				return err
			}
			rule = defaultRule
		}
	}

	if rule != nil {
		rule.Count = int(cfg.MaxReplicas)
		rule.LocationLabels = cfg.LocationLabels
		if err := s.GetRaftCluster().GetRuleManager().SetRule(rule); err != nil {
			log.Error("failed to update rule count",
				errs.ZapError(err))
			return err
		}
	}

	s.persistOptions.SetReplicationConfig(&cfg)
	if err := s.persistOptions.Persist(s.storage); err != nil {
		s.persistOptions.SetReplicationConfig(old)
		if rule != nil {
			rule.Count = int(old.MaxReplicas)
			if e := s.GetRaftCluster().GetRuleManager().SetRule(rule); e != nil {
				log.Error("failed to roll back count of rule when update replication config", errs.ZapError(e))
			}
		}
		log.Error("failed to update replication config",
			zap.Reflect("new", cfg),
			zap.Reflect("old", old),
			errs.ZapError(err))
		return err
	}
	log.Info("replication config is updated", zap.Reflect("new", cfg), zap.Reflect("old", old))
	return nil
}

// GetAuditConfig gets the audit config information.
func (s *Server) GetAuditConfig() *config.AuditConfig {
	return s.serviceMiddlewarePersistOptions.GetAuditConfig().Clone()
}

// SetAuditConfig sets the audit config.
func (s *Server) SetAuditConfig(cfg config.AuditConfig) error {
	old := s.serviceMiddlewarePersistOptions.GetAuditConfig()
	s.serviceMiddlewarePersistOptions.SetAuditConfig(&cfg)
	if err := s.serviceMiddlewarePersistOptions.Persist(s.storage); err != nil {
		s.serviceMiddlewarePersistOptions.SetAuditConfig(old)
		log.Error("failed to update Audit config",
			zap.Reflect("new", cfg),
			zap.Reflect("old", old),
			errs.ZapError(err))
		return err
	}
	log.Info("Audit config is updated", zap.Reflect("new", cfg), zap.Reflect("old", old))
	return nil
}

<<<<<<< HEAD
func (s *Server) UpdateRateLimitConfig(key, label string, value ratelimit.DimensionConfig) error {
	cfg := s.GetServiceMiddlewareConfig()
	rateLimitCfg := make(map[string]ratelimit.DimensionConfig)
	for label, item := range cfg.LimiterConfig {
		rateLimitCfg[label] = item
	}
	rateLimitCfg[label] = value
	return s.UpdateRateLimit(cfg, key, &rateLimitCfg)
}

func (s *Server) UpdateRateLimit(config *config.ServiceMiddlewareConfig, key string, value interface{}) error {
	updated, found, err := jsonutil.AddKeyValue(&config.RateLimitConfig, key, value)
	if err != nil {
		return err
	}

	if !found {
		return errors.Errorf("config item %s not found", key)
	}

	if updated {
		err = s.SetRateLimitConfig(config.RateLimitConfig)
	}
	return err
}

=======
>>>>>>> 5a64486d
// GetRateLimitConfig gets the rate limit config information.
func (s *Server) GetRateLimitConfig() *config.RateLimitConfig {
	return s.serviceMiddlewarePersistOptions.GetRateLimitConfig().Clone()
}

// SetRateLimitConfig sets the rate limit config.
func (s *Server) SetRateLimitConfig(cfg config.RateLimitConfig) error {
	old := s.serviceMiddlewarePersistOptions.GetRateLimitConfig()
	s.serviceMiddlewarePersistOptions.SetRateLimitConfig(&cfg)
	if err := s.serviceMiddlewarePersistOptions.Persist(s.storage); err != nil {
		s.serviceMiddlewarePersistOptions.SetRateLimitConfig(old)
		log.Error("failed to update Rate Limit config",
			zap.Reflect("new", cfg),
			zap.Reflect("old", old),
			errs.ZapError(err))
		return err
	}
	log.Info("Rate Limit config is updated", zap.Reflect("new", cfg), zap.Reflect("old", old))
	return nil
}

// GetPDServerConfig gets the balance config information.
func (s *Server) GetPDServerConfig() *config.PDServerConfig {
	return s.persistOptions.GetPDServerConfig().Clone()
}

// SetPDServerConfig sets the server config.
func (s *Server) SetPDServerConfig(cfg config.PDServerConfig) error {
	switch cfg.DashboardAddress {
	case "auto":
	case "none":
	default:
		if !strings.HasPrefix(cfg.DashboardAddress, "http") {
			cfg.DashboardAddress = fmt.Sprintf("%s://%s", s.GetClientScheme(), cfg.DashboardAddress)
		}
		if !cluster.IsClientURL(cfg.DashboardAddress, s.client) {
			return errors.Errorf("%s is not the client url of any member", cfg.DashboardAddress)
		}
	}
	if err := cfg.Validate(); err != nil {
		return err
	}

	old := s.persistOptions.GetPDServerConfig()
	s.persistOptions.SetPDServerConfig(&cfg)
	if err := s.persistOptions.Persist(s.storage); err != nil {
		s.persistOptions.SetPDServerConfig(old)
		log.Error("failed to update PDServer config",
			zap.Reflect("new", cfg),
			zap.Reflect("old", old),
			errs.ZapError(err))
		return err
	}
	log.Info("PD server config is updated", zap.Reflect("new", cfg), zap.Reflect("old", old))
	return nil
}

// SetLabelPropertyConfig sets the label property config.
func (s *Server) SetLabelPropertyConfig(cfg config.LabelPropertyConfig) error {
	old := s.persistOptions.GetLabelPropertyConfig()
	s.persistOptions.SetLabelPropertyConfig(cfg)
	if err := s.persistOptions.Persist(s.storage); err != nil {
		s.persistOptions.SetLabelPropertyConfig(old)
		log.Error("failed to update label property config",
			zap.Reflect("new", cfg),
			zap.Reflect("old", &old),
			errs.ZapError(err))
		return err
	}
	log.Info("label property config is updated", zap.Reflect("new", cfg), zap.Reflect("old", old))
	return nil
}

// SetLabelProperty inserts a label property config.
func (s *Server) SetLabelProperty(typ, labelKey, labelValue string) error {
	s.persistOptions.SetLabelProperty(typ, labelKey, labelValue)
	err := s.persistOptions.Persist(s.storage)
	if err != nil {
		s.persistOptions.DeleteLabelProperty(typ, labelKey, labelValue)
		log.Error("failed to update label property config",
			zap.String("typ", typ),
			zap.String("label-key", labelKey),
			zap.String("label-value", labelValue),
			zap.Reflect("config", s.persistOptions.GetLabelPropertyConfig()),
			errs.ZapError(err))
		return err
	}

	log.Info("label property config is updated", zap.Reflect("config", s.persistOptions.GetLabelPropertyConfig()))
	return nil
}

// DeleteLabelProperty deletes a label property config.
func (s *Server) DeleteLabelProperty(typ, labelKey, labelValue string) error {
	s.persistOptions.DeleteLabelProperty(typ, labelKey, labelValue)
	err := s.persistOptions.Persist(s.storage)
	if err != nil {
		s.persistOptions.SetLabelProperty(typ, labelKey, labelValue)
		log.Error("failed to delete label property config",
			zap.String("typ", typ),
			zap.String("label-key", labelKey),
			zap.String("label-value", labelValue),
			zap.Reflect("config", s.persistOptions.GetLabelPropertyConfig()),
			errs.ZapError(err))
		return err
	}

	log.Info("label property config is deleted", zap.Reflect("config", s.persistOptions.GetLabelPropertyConfig()))
	return nil
}

// GetLabelProperty returns the whole label property config.
func (s *Server) GetLabelProperty() config.LabelPropertyConfig {
	return s.persistOptions.GetLabelPropertyConfig().Clone()
}

// SetClusterVersion sets the version of cluster.
func (s *Server) SetClusterVersion(v string) error {
	version, err := versioninfo.ParseVersion(v)
	if err != nil {
		return err
	}
	old := s.persistOptions.GetClusterVersion()
	s.persistOptions.SetClusterVersion(version)
	err = s.persistOptions.Persist(s.storage)
	if err != nil {
		s.persistOptions.SetClusterVersion(old)
		log.Error("failed to update cluster version",
			zap.String("old-version", old.String()),
			zap.String("new-version", v),
			errs.ZapError(err))
		return err
	}
	log.Info("cluster version is updated", zap.String("new-version", v))
	return nil
}

// GetClusterVersion returns the version of cluster.
func (s *Server) GetClusterVersion() semver.Version {
	return *s.persistOptions.GetClusterVersion()
}

// GetTLSConfig get the security config.
func (s *Server) GetTLSConfig() *grpcutil.TLSConfig {
	return &s.cfg.Security.TLSConfig
}

// GetRaftCluster gets Raft cluster.
// If cluster has not been bootstrapped, return nil.
func (s *Server) GetRaftCluster() *cluster.RaftCluster {
	if s.IsClosed() || !s.cluster.IsRunning() {
		return nil
	}
	return s.cluster
}

// GetCluster gets cluster.
func (s *Server) GetCluster() *metapb.Cluster {
	return &metapb.Cluster{
		Id:           s.clusterID,
		MaxPeerCount: uint32(s.persistOptions.GetMaxReplicas()),
	}
}

// GetServerOption gets the option of the server.
func (s *Server) GetServerOption() *config.PersistOptions {
	return s.persistOptions
}

// GetMetaRegions gets meta regions from cluster.
func (s *Server) GetMetaRegions() []*metapb.Region {
	cluster := s.GetRaftCluster()
	if cluster != nil {
		return cluster.GetMetaRegions()
	}
	return nil
}

// GetRegions gets regions from cluster.
func (s *Server) GetRegions() []*core.RegionInfo {
	cluster := s.GetRaftCluster()
	if cluster != nil {
		return cluster.GetRegions()
	}
	return nil
}

// GetServiceLabels returns ApiAccessPaths by given service label
// TODO: this function will be used for updating api rate limit config
func (s *Server) GetServiceLabels(serviceLabel string) []apiutil.AccessPath {
	if apis, ok := s.serviceLabels[serviceLabel]; ok {
		return apis
	}
	return nil
}

// GetAPIAccessServiceLabel returns service label by given access path
// TODO: this function will be used for updating api rate limit config
func (s *Server) GetAPIAccessServiceLabel(accessPath apiutil.AccessPath) string {
	if servicelabel, ok := s.apiServiceLabelMap[accessPath]; ok {
		return servicelabel
	}
	accessPathNoMethod := apiutil.NewAccessPath(accessPath.Path, "")
	if servicelabel, ok := s.apiServiceLabelMap[accessPathNoMethod]; ok {
		return servicelabel
	}
	return ""
}

// AddServiceLabel is used to add the relationship between service label and api access path
// TODO: this function will be used for updating api rate limit config
func (s *Server) AddServiceLabel(serviceLabel string, accessPath apiutil.AccessPath) {
	if slice, ok := s.serviceLabels[serviceLabel]; ok {
		slice = append(slice, accessPath)
		s.serviceLabels[serviceLabel] = slice
	} else {
		slice = []apiutil.AccessPath{accessPath}
		s.serviceLabels[serviceLabel] = slice
	}

	s.apiServiceLabelMap[accessPath] = serviceLabel
}

// GetAuditBackend returns audit backends
func (s *Server) GetAuditBackend() []audit.Backend {
	return s.auditBackends
}

// GetServiceAuditBackendLabels returns audit backend labels by serviceLabel
func (s *Server) GetServiceAuditBackendLabels(serviceLabel string) *audit.BackendLabels {
	return s.serviceAuditBackendLabels[serviceLabel]
}

// SetServiceAuditBackendLabels is used to add audit backend labels for service by service label
func (s *Server) SetServiceAuditBackendLabels(serviceLabel string, labels []string) {
	s.serviceAuditBackendLabels[serviceLabel] = &audit.BackendLabels{Labels: labels}
}

// GetServiceRateLimiter is used to get rate limiter
func (s *Server) GetServiceRateLimiter() *ratelimit.Limiter {
	return s.serviceRateLimiter
}

<<<<<<< HEAD
// IsInRateLimitAllowList returns whethis given service label is in allow lost
func (s *Server) IsInRateLimitAllowList(serviceLabel string) bool {
	return s.serviceRateLimiter.IsInAllowList(serviceLabel)
}

// UpdateServiceRateLimiter is used to update RateLimiter
func (s *Server) UpdateServiceRateLimiter(serviceLabel string, opts ...ratelimit.Option) ratelimit.UpdateStatus {
	return s.serviceRateLimiter.Update(serviceLabel, opts...)
}

=======
>>>>>>> 5a64486d
// GetClusterStatus gets cluster status.
func (s *Server) GetClusterStatus() (*cluster.Status, error) {
	s.cluster.Lock()
	defer s.cluster.Unlock()
	return s.cluster.LoadClusterStatus()
}

// SetLogLevel sets log level.
func (s *Server) SetLogLevel(level string) error {
	if !isLevelLegal(level) {
		return errors.Errorf("log level %s is illegal", level)
	}
	s.cfg.Log.Level = level
	log.SetLevel(logutil.StringToZapLogLevel(level))
	log.Warn("log level changed", zap.String("level", log.GetLevel().String()))
	return nil
}

func isLevelLegal(level string) bool {
	switch strings.ToLower(level) {
	case "fatal", "error", "warn", "warning", "debug", "info":
		return true
	default:
		return false
	}
}

// GetReplicationModeConfig returns the replication mode config.
func (s *Server) GetReplicationModeConfig() *config.ReplicationModeConfig {
	return s.persistOptions.GetReplicationModeConfig().Clone()
}

// SetReplicationModeConfig sets the replication mode.
func (s *Server) SetReplicationModeConfig(cfg config.ReplicationModeConfig) error {
	if config.NormalizeReplicationMode(cfg.ReplicationMode) == "" {
		return errors.Errorf("invalid replication mode: %v", cfg.ReplicationMode)
	}

	old := s.persistOptions.GetReplicationModeConfig()
	s.persistOptions.SetReplicationModeConfig(&cfg)
	if err := s.persistOptions.Persist(s.storage); err != nil {
		s.persistOptions.SetReplicationModeConfig(old)
		log.Error("failed to update replication mode config",
			zap.Reflect("new", cfg),
			zap.Reflect("old", &old),
			errs.ZapError(err))
		return err
	}
	log.Info("replication mode config is updated", zap.Reflect("new", cfg), zap.Reflect("old", old))

	cluster := s.GetRaftCluster()
	if cluster != nil {
		err := cluster.GetReplicationMode().UpdateConfig(cfg)
		if err != nil {
			log.Warn("failed to update replication mode", errs.ZapError(err))
			// revert to old config
			// NOTE: since we can't put the 2 storage mutations in a batch, it
			// is possible that memory and persistent data become different
			// (when below revert fail). They will become the same after PD is
			// restart or PD leader is changed.
			s.persistOptions.SetReplicationModeConfig(old)
			revertErr := s.persistOptions.Persist(s.storage)
			if revertErr != nil {
				log.Error("failed to revert replication mode persistent config", errs.ZapError(revertErr))
			}
		}
		return err
	}

	return nil
}

func (s *Server) leaderLoop() {
	defer logutil.LogPanic()
	defer s.serverLoopWg.Done()

	for {
		if s.IsClosed() {
			log.Info("server is closed, return pd leader loop")
			return
		}

		leader, rev, checkAgain := s.member.CheckLeader()
		if checkAgain {
			continue
		}
		if leader != nil {
			err := s.reloadConfigFromKV()
			if err != nil {
				log.Error("reload config failed", errs.ZapError(err))
				continue
			}
			// Check the cluster dc-location after the PD leader is elected
			go s.tsoAllocatorManager.ClusterDCLocationChecker()
			syncer := s.cluster.GetRegionSyncer()
			if s.persistOptions.IsUseRegionStorage() {
				syncer.StartSyncWithLeader(leader.GetClientUrls()[0])
			}
			log.Info("start to watch pd leader", zap.Stringer("pd-leader", leader))
			// WatchLeader will keep looping and never return unless the PD leader has changed.
			s.member.WatchLeader(s.serverLoopCtx, leader, rev)
			syncer.StopSyncWithLeader()
			log.Info("pd leader has changed, try to re-campaign a pd leader")
		}

		// To make sure the etcd leader and PD leader are on the same server.
		etcdLeader := s.member.GetEtcdLeader()
		if etcdLeader != s.member.ID() {
			log.Info("skip campaigning of pd leader and check later",
				zap.String("server-name", s.Name()),
				zap.Uint64("etcd-leader-id", etcdLeader),
				zap.Uint64("member-id", s.member.ID()))
			time.Sleep(200 * time.Millisecond)
			continue
		}
		s.campaignLeader()
	}
}

func (s *Server) campaignLeader() {
	log.Info("start to campaign pd leader", zap.String("campaign-pd-leader-name", s.Name()))
	if err := s.member.CampaignLeader(s.cfg.LeaderLease); err != nil {
		if err.Error() == errs.ErrEtcdTxnConflict.Error() {
			log.Info("campaign pd leader meets error due to txn conflict, another PD server may campaign successfully",
				zap.String("campaign-pd-leader-name", s.Name()))
		} else {
			log.Error("campaign pd leader meets error due to etcd error",
				zap.String("campaign-pd-leader-name", s.Name()),
				errs.ZapError(err))
		}
		return
	}

	// Start keepalive the leadership and enable TSO service.
	// TSO service is strictly enabled/disabled by PD leader lease for 2 reasons:
	//   1. lease based approach is not affected by thread pause, slow runtime schedule, etc.
	//   2. load region could be slow. Based on lease we can recover TSO service faster.
	ctx, cancel := context.WithCancel(s.serverLoopCtx)
	var resetLeaderOnce sync.Once
	defer resetLeaderOnce.Do(func() {
		cancel()
		s.member.ResetLeader()
	})

	// maintain the PD leadership, after this, TSO can be service.
	go s.member.KeepLeader(ctx)
	log.Info("campaign pd leader ok", zap.String("campaign-pd-leader-name", s.Name()))

	alllocator, err := s.tsoAllocatorManager.GetAllocator(tso.GlobalDCLocation)
	if err != nil {
		log.Error("failed to get the global TSO allocator", errs.ZapError(err))
		return
	}
	log.Info("initializing the global TSO allocator")
	if err := alllocator.Initialize(0); err != nil {
		log.Error("failed to initialize the global TSO allocator", errs.ZapError(err))
		return
	}
	defer func() {
		s.tsoAllocatorManager.ResetAllocatorGroup(tso.GlobalDCLocation)
		failpoint.Inject("updateAfterResetTSO", func() {
			if err = alllocator.UpdateTSO(); err != nil {
				panic(err)
			}
		})
	}()

	if err := s.reloadConfigFromKV(); err != nil {
		log.Error("failed to reload configuration", errs.ZapError(err))
		return
	}

	if err := s.persistOptions.LoadTTLFromEtcd(s.ctx, s.client); err != nil {
		log.Error("failed to load persistOptions from etcd", errs.ZapError(err))
		return
	}

	if err := s.encryptionKeyManager.SetLeadership(s.member.GetLeadership()); err != nil {
		log.Error("failed to initialize encryption", errs.ZapError(err))
		return
	}

	// Try to create raft cluster.
	if err := s.createRaftCluster(); err != nil {
		log.Error("failed to create raft cluster", errs.ZapError(err))
		return
	}
	defer s.stopRaftCluster()
	if err := s.idAllocator.Rebase(); err != nil {
		log.Error("failed to sync id from etcd", errs.ZapError(err))
		return
	}
	// EnableLeader to accept the remaining service, such as GetStore, GetRegion.
	s.member.EnableLeader()
	// Check the cluster dc-location after the PD leader is elected.
	go s.tsoAllocatorManager.ClusterDCLocationChecker()
	defer resetLeaderOnce.Do(func() {
		// as soon as cancel the leadership keepalive, then other member have chance
		// to be new leader.
		cancel()
		s.member.ResetLeader()
	})

	CheckPDVersion(s.persistOptions)
	log.Info("PD cluster leader is ready to serve", zap.String("pd-leader-name", s.Name()))

	leaderTicker := time.NewTicker(leaderTickInterval)
	defer leaderTicker.Stop()

	for {
		select {
		case <-leaderTicker.C:
			if !s.member.IsLeader() {
				log.Info("no longer a leader because lease has expired, pd leader will step down")
				return
			}
			etcdLeader := s.member.GetEtcdLeader()
			if etcdLeader != s.member.ID() {
				log.Info("etcd leader changed, resigns pd leadership", zap.String("old-pd-leader-name", s.Name()))
				return
			}
		case <-ctx.Done():
			// Server is closed and it should return nil.
			log.Info("server is closed")
			return
		}
	}
}

func (s *Server) etcdLeaderLoop() {
	defer logutil.LogPanic()
	defer s.serverLoopWg.Done()

	ctx, cancel := context.WithCancel(s.serverLoopCtx)
	defer cancel()
	for {
		select {
		case <-time.After(s.cfg.LeaderPriorityCheckInterval.Duration):
			s.member.CheckPriority(ctx)
		case <-ctx.Done():
			log.Info("server is closed, exit etcd leader loop")
			return
		}
	}
}

func (s *Server) reloadConfigFromKV() error {
	err := s.persistOptions.Reload(s.storage)
	if err != nil {
		return err
	}
	err = s.serviceMiddlewarePersistOptions.Reload(s.storage)
	if err != nil {
		return err
	}
	s.loadRateLimitConfig()
	switchableStorage, ok := s.storage.(interface {
		SwitchToRegionStorage()
		SwitchToDefaultStorage()
	})
	if !ok {
		return nil
	}
	if s.persistOptions.IsUseRegionStorage() {
		switchableStorage.SwitchToRegionStorage()
		log.Info("server enable region storage")
	} else {
		switchableStorage.SwitchToDefaultStorage()
		log.Info("server disable region storage")
	}
	return nil
}

func (s *Server) loadRateLimitConfig() {
	cfg := s.serviceMiddlewarePersistOptions.GetRateLimitConfig().LimiterConfig
	for key := range cfg {
		value := cfg[key]
		s.serviceRateLimiter.Update(key, ratelimit.UpdateDimensionConfig(&value))
	}
}

// ReplicateFileToMember is used to synchronize state to a member.
// Each member will write `data` to a local file named `name`.
// For security reason, data should be in JSON format.
func (s *Server) ReplicateFileToMember(ctx context.Context, member *pdpb.Member, name string, data []byte) error {
	clientUrls := member.GetClientUrls()
	if len(clientUrls) == 0 {
		log.Warn("failed to replicate file", zap.String("name", name), zap.String("member", member.GetName()))
		return errs.ErrClientURLEmpty.FastGenByArgs()
	}
	url := clientUrls[0] + filepath.Join("/pd/api/v1/admin/persist-file", name)
	req, _ := http.NewRequestWithContext(ctx, http.MethodPost, url, bytes.NewBuffer(data))
	req.Header.Set("PD-Allow-follower-handle", "true")
	res, err := s.httpClient.Do(req)
	if err != nil {
		log.Warn("failed to replicate file", zap.String("name", name), zap.String("member", member.GetName()), errs.ZapError(err))
		return errs.ErrSendRequest.Wrap(err).GenWithStackByCause()
	}
	// Since we don't read the body, we can close it immediately.
	res.Body.Close()
	if res.StatusCode != http.StatusOK {
		log.Warn("failed to replicate file", zap.String("name", name), zap.String("member", member.GetName()), zap.Int("status-code", res.StatusCode))
		return errs.ErrSendRequest.FastGenByArgs()
	}
	return nil
}

// PersistFile saves a file in DataDir.
func (s *Server) PersistFile(name string, data []byte) error {
	log.Info("persist file", zap.String("name", name), zap.Binary("data", data))
	return os.WriteFile(filepath.Join(s.GetConfig().DataDir, name), data, 0644) // #nosec
}

// SaveTTLConfig save ttl config
func (s *Server) SaveTTLConfig(data map[string]interface{}, ttl time.Duration) error {
	for k := range data {
		if !config.IsSupportedTTLConfig(k) {
			return fmt.Errorf("unsupported ttl config %s", k)
		}
	}
	for k, v := range data {
		if err := s.persistOptions.SetTTLData(s.ctx, s.client, k, fmt.Sprint(v), ttl); err != nil {
			return err
		}
	}
	return nil
}

// IsTTLConfigExist returns true if the ttl config is existed for a given config.
func (s *Server) IsTTLConfigExist(key string) bool {
	if config.IsSupportedTTLConfig(key) {
		if _, ok := s.persistOptions.GetTTLData(key); ok {
			return true
		}
	}
	return false
}<|MERGE_RESOLUTION|>--- conflicted
+++ resolved
@@ -984,7 +984,6 @@
 	return nil
 }
 
-<<<<<<< HEAD
 func (s *Server) UpdateRateLimitConfig(key, label string, value ratelimit.DimensionConfig) error {
 	cfg := s.GetServiceMiddlewareConfig()
 	rateLimitCfg := make(map[string]ratelimit.DimensionConfig)
@@ -1011,8 +1010,6 @@
 	return err
 }
 
-=======
->>>>>>> 5a64486d
 // GetRateLimitConfig gets the rate limit config information.
 func (s *Server) GetRateLimitConfig() *config.RateLimitConfig {
 	return s.serviceMiddlewarePersistOptions.GetRateLimitConfig().Clone()
@@ -1256,7 +1253,6 @@
 	return s.serviceRateLimiter
 }
 
-<<<<<<< HEAD
 // IsInRateLimitAllowList returns whethis given service label is in allow lost
 func (s *Server) IsInRateLimitAllowList(serviceLabel string) bool {
 	return s.serviceRateLimiter.IsInAllowList(serviceLabel)
@@ -1267,8 +1263,6 @@
 	return s.serviceRateLimiter.Update(serviceLabel, opts...)
 }
 
-=======
->>>>>>> 5a64486d
 // GetClusterStatus gets cluster status.
 func (s *Server) GetClusterStatus() (*cluster.Status, error) {
 	s.cluster.Lock()
