// Copyright 2016 TiKV Project Authors.
//
// Licensed under the Apache License, Version 2.0 (the "License");
// you may not use this file except in compliance with the License.
// You may obtain a copy of the License at
//
//     http://www.apache.org/licenses/LICENSE-2.0
//
// Unless required by applicable law or agreed to in writing, software
// distributed under the License is distributed on an "AS IS" BASIS,
// WITHOUT WARRANTIES OR CONDITIONS OF ANY KIND, either express or implied.
// See the License for the specific language governing permissions and
// limitations under the License.

package server

import (
	"bytes"
	"context"
	"fmt"
	"math/rand"
	"net/http"
	"os"
	"path"
	"path/filepath"
	"strconv"
	"strings"
	"sync"
	"sync/atomic"
	"time"

	"github.com/coreos/go-semver/semver"
	"github.com/golang/protobuf/proto"
	"github.com/gorilla/mux"
	"github.com/pingcap/errors"
	"github.com/pingcap/failpoint"
	"github.com/pingcap/kvproto/pkg/diagnosticspb"
	"github.com/pingcap/kvproto/pkg/metapb"
	"github.com/pingcap/kvproto/pkg/pdpb"
	"github.com/pingcap/log"
	"github.com/pingcap/sysutil"
	"github.com/tikv/pd/pkg/apiutil"
	"github.com/tikv/pd/pkg/audit"
	"github.com/tikv/pd/pkg/errs"
	"github.com/tikv/pd/pkg/etcdutil"
	"github.com/tikv/pd/pkg/grpcutil"
	"github.com/tikv/pd/pkg/logutil"
	"github.com/tikv/pd/pkg/ratelimit"
	"github.com/tikv/pd/pkg/systimemon"
	"github.com/tikv/pd/pkg/typeutil"
	"github.com/tikv/pd/server/cluster"
	"github.com/tikv/pd/server/config"
	"github.com/tikv/pd/server/core"
	"github.com/tikv/pd/server/encryptionkm"
	"github.com/tikv/pd/server/id"
	"github.com/tikv/pd/server/member"
	syncer "github.com/tikv/pd/server/region_syncer"
	"github.com/tikv/pd/server/schedule"
	"github.com/tikv/pd/server/schedule/hbstream"
	"github.com/tikv/pd/server/schedule/placement"
	"github.com/tikv/pd/server/storage"
	"github.com/tikv/pd/server/storage/endpoint"
	"github.com/tikv/pd/server/storage/kv"
	"github.com/tikv/pd/server/tso"
	"github.com/tikv/pd/server/versioninfo"
	"github.com/urfave/negroni"
	"go.etcd.io/etcd/clientv3"
	"go.etcd.io/etcd/embed"
	"go.etcd.io/etcd/pkg/types"
	"go.uber.org/zap"
	"google.golang.org/grpc"
)

const (
	etcdTimeout           = time.Second * 3
	serverMetricsInterval = time.Minute
	leaderTickInterval    = 50 * time.Millisecond
	// pdRootPath for all pd servers.
	pdRootPath      = "/pd"
	pdAPIPrefix     = "/pd/"
	pdClusterIDPath = "/pd/cluster_id"
)

var (
	// EnableZap enable the zap logger in embed etcd.
	EnableZap = false
	// EtcdStartTimeout the timeout of the startup etcd.
	EtcdStartTimeout = time.Minute * 5
)

// Server is the pd server.
// nolint
type Server struct {
	diagnosticspb.DiagnosticsServer

	// Server state.
	isServing int64

	// Server start timestamp
	startTimestamp int64

	// Configs and initial fields.
	cfg            *config.Config
	etcdCfg        *embed.Config
	persistOptions *config.PersistOptions
	handler        *Handler

	ctx              context.Context
	serverLoopCtx    context.Context
	serverLoopCancel func()
	serverLoopWg     sync.WaitGroup

	// for PD leader election.
	member *member.Member
	// etcd client
	client *clientv3.Client
	// http client
	httpClient *http.Client
	clusterID  uint64 // pd cluster id.
	rootPath   string

	// Server services.
	// for id allocator, we can use one allocator for
	// store, region and peer, because we just need
	// a unique ID.
	idAllocator id.Allocator
	// for encryption
	encryptionKeyManager *encryptionkm.KeyManager
	// for storage operation.
	storage storage.Storage
	// for basicCluster operation.
	basicCluster *core.BasicCluster
	// for tso.
	tsoAllocatorManager *tso.AllocatorManager
	// for raft cluster
	cluster *cluster.RaftCluster
	// For async region heartbeat.
	hbStreams *hbstream.HeartbeatStreams
	// Zap logger
	lg       *zap.Logger
	logProps *log.ZapProperties

	// Add callback functions at different stages
	startCallbacks []func()
	closeCallbacks []func()

	// serviceSafePointLock is a lock for UpdateServiceGCSafePoint
	serviceSafePointLock sync.Mutex

	// hot region history info storeage
	hotRegionStorage *storage.HotRegionStorage
	// Store as map[string]*grpc.ClientConn
	clientConns sync.Map
	// tsoDispatcher is used to dispatch different TSO requests to
	// the corresponding forwarding TSO channel.
	tsoDispatcher sync.Map /* Store as map[string]chan *tsoRequest */

<<<<<<< HEAD
	serviceRateLimiter *ratelimit.Limiter
	serviceLabels      map[string][]apiutil.ApiAccessPath
	apiServiceLabelMap map[apiutil.ApiAccessPath]string
=======
	serviceLabels      map[string][]apiutil.AccessPath
	apiServiceLabelMap map[apiutil.AccessPath]string
>>>>>>> 5d3909fc

	serviceAuditBackendLabels map[string]*audit.BackendLabels

	auditBackends []audit.Backend
}

// HandlerBuilder builds a server HTTP handler.
type HandlerBuilder func(context.Context, *Server) (http.Handler, ServiceGroup, error)

// ServiceGroup used to register the service.
type ServiceGroup struct {
	Name       string
	Version    string
	IsCore     bool
	PathPrefix string
}

const (
	// CorePath the core group, is at REST path `/pd/api/v1`.
	CorePath = "/pd/api/v1"
	// ExtensionsPath the named groups are REST at `/pd/apis/{GROUP_NAME}/{Version}`.
	ExtensionsPath = "/pd/apis"
)

func combineBuilderServerHTTPService(ctx context.Context, svr *Server, serviceBuilders ...HandlerBuilder) (map[string]http.Handler, error) {
	userHandlers := make(map[string]http.Handler)
	registerMap := make(map[string]struct{})

	apiService := negroni.New()
	recovery := negroni.NewRecovery()
	apiService.Use(recovery)
	router := mux.NewRouter()

	for _, build := range serviceBuilders {
		handler, info, err := build(ctx, svr)
		if err != nil {
			return nil, err
		}
		if !info.IsCore && len(info.PathPrefix) == 0 && (len(info.Name) == 0 || len(info.Version) == 0) {
			return nil, errs.ErrAPIInformationInvalid.FastGenByArgs(info.Name, info.Version)
		}
		var pathPrefix string
		if len(info.PathPrefix) != 0 {
			pathPrefix = info.PathPrefix
		} else if info.IsCore {
			pathPrefix = CorePath
		} else {
			pathPrefix = path.Join(ExtensionsPath, info.Name, info.Version)
		}
		if _, ok := registerMap[pathPrefix]; ok {
			return nil, errs.ErrServiceRegistered.FastGenByArgs(pathPrefix)
		}

		log.Info("register REST path", zap.String("path", pathPrefix))
		registerMap[pathPrefix] = struct{}{}
		if len(info.PathPrefix) != 0 {
			// If PathPrefix is specified, register directly into userHandlers
			userHandlers[pathPrefix] = handler
		} else {
			// If PathPrefix is not specified, register into apiService,
			// and finally apiService is registered in userHandlers.
			router.PathPrefix(pathPrefix).Handler(handler)
			if info.IsCore {
				// Deprecated
				router.Path("/pd/health").Handler(handler)
				// Deprecated
				router.Path("/pd/ping").Handler(handler)
			}
		}
	}
	apiService.UseHandler(router)
	userHandlers[pdAPIPrefix] = apiService

	return userHandlers, nil
}

// CreateServer creates the UNINITIALIZED pd server with given configuration.
func CreateServer(ctx context.Context, cfg *config.Config, serviceBuilders ...HandlerBuilder) (*Server, error) {
	log.Info("PD Config", zap.Reflect("config", cfg))
	rand.Seed(time.Now().UnixNano())

	s := &Server{
		cfg:               cfg,
		persistOptions:    config.NewPersistOptions(cfg),
		member:            &member.Member{},
		ctx:               ctx,
		startTimestamp:    time.Now().Unix(),
		DiagnosticsServer: sysutil.NewDiagnosticsServer(cfg.Log.File.Filename),
	}

	s.handler = newHandler(s)

	s.serviceLabels = make(map[string][]apiutil.ApiAccessPath)
	s.apiServiceLabelMap = make(map[apiutil.ApiAccessPath]string)
	// create audit backend
	s.auditBackends = []audit.Backend{
		audit.NewLocalLogBackend(true),
		audit.NewPrometheusHistogramBackend(serviceAuditHistogram, false),
	}
	s.serviceAuditBackendLabels = make(map[string]*audit.BackendLabels)
<<<<<<< HEAD
	s.serviceRateLimiter = ratelimit.NewLimiter()
=======
	s.serviceLabels = make(map[string][]apiutil.AccessPath)
	s.apiServiceLabelMap = make(map[apiutil.AccessPath]string)
>>>>>>> 5d3909fc

	// Adjust etcd config.
	etcdCfg, err := s.cfg.GenEmbedEtcdConfig()
	if err != nil {
		return nil, err
	}
	if len(serviceBuilders) != 0 {
		userHandlers, err := combineBuilderServerHTTPService(ctx, s, serviceBuilders...)
		if err != nil {
			return nil, err
		}
		etcdCfg.UserHandlers = userHandlers
	}
	etcdCfg.ServiceRegister = func(gs *grpc.Server) {
		pdpb.RegisterPDServer(gs, &GrpcServer{Server: s})
		diagnosticspb.RegisterDiagnosticsServer(gs, s)
	}
	s.etcdCfg = etcdCfg
	if EnableZap {
		// The etcd master version has removed embed.Config.SetupLogging.
		// Now logger is set up automatically based on embed.Config.Logger,
		// Use zap logger in the test, otherwise will panic.
		// Reference: https://go.etcd.io/etcd/blob/master/embed/config_logging.go#L45
		s.etcdCfg.Logger = "zap"
		s.etcdCfg.LogOutputs = []string{"stdout"}
	}
	s.lg = cfg.GetZapLogger()
	s.logProps = cfg.GetZapLogProperties()
	return s, nil
}

func (s *Server) startEtcd(ctx context.Context) error {
	newCtx, cancel := context.WithTimeout(ctx, EtcdStartTimeout)
	defer cancel()

	etcd, err := embed.StartEtcd(s.etcdCfg)
	if err != nil {
		return errs.ErrStartEtcd.Wrap(err).GenWithStackByCause()
	}

	// Check cluster ID
	urlMap, err := types.NewURLsMap(s.cfg.InitialCluster)
	if err != nil {
		return errs.ErrEtcdURLMap.Wrap(err).GenWithStackByCause()
	}
	tlsConfig, err := s.cfg.Security.ToTLSConfig()
	if err != nil {
		return err
	}

	if err = etcdutil.CheckClusterID(etcd.Server.Cluster().ID(), urlMap, tlsConfig); err != nil {
		return err
	}

	select {
	// Wait etcd until it is ready to use
	case <-etcd.Server.ReadyNotify():
	case <-newCtx.Done():
		return errs.ErrCancelStartEtcd.FastGenByArgs()
	}

	endpoints := []string{s.etcdCfg.ACUrls[0].String()}
	log.Info("create etcd v3 client", zap.Strings("endpoints", endpoints), zap.Reflect("cert", s.cfg.Security))

	lgc := zap.NewProductionConfig()
	lgc.Encoding = log.ZapEncodingName
	client, err := clientv3.New(clientv3.Config{
		Endpoints:   endpoints,
		DialTimeout: etcdTimeout,
		TLS:         tlsConfig,
		LogConfig:   &lgc,
	})
	if err != nil {
		return errs.ErrNewEtcdClient.Wrap(err).GenWithStackByCause()
	}

	etcdServerID := uint64(etcd.Server.ID())

	// update advertise peer urls.
	etcdMembers, err := etcdutil.ListEtcdMembers(client)
	if err != nil {
		return err
	}
	for _, m := range etcdMembers.Members {
		if etcdServerID == m.ID {
			etcdPeerURLs := strings.Join(m.PeerURLs, ",")
			if s.cfg.AdvertisePeerUrls != etcdPeerURLs {
				log.Info("update advertise peer urls", zap.String("from", s.cfg.AdvertisePeerUrls), zap.String("to", etcdPeerURLs))
				s.cfg.AdvertisePeerUrls = etcdPeerURLs
			}
		}
	}
	s.client = client
	s.httpClient = &http.Client{
		Transport: &http.Transport{
			DisableKeepAlives: true,
			TLSClientConfig:   tlsConfig,
		},
	}

	failpoint.Inject("memberNil", func() {
		time.Sleep(1500 * time.Millisecond)
	})
	s.member = member.NewMember(etcd, client, etcdServerID)
	return nil
}

// AddStartCallback adds a callback in the startServer phase.
func (s *Server) AddStartCallback(callbacks ...func()) {
	s.startCallbacks = append(s.startCallbacks, callbacks...)
}

func (s *Server) startServer(ctx context.Context) error {
	var err error
	if err = s.initClusterID(); err != nil {
		return err
	}
	log.Info("init cluster id", zap.Uint64("cluster-id", s.clusterID))
	// It may lose accuracy if use float64 to store uint64. So we store the
	// cluster id in label.
	metadataGauge.WithLabelValues(fmt.Sprintf("cluster%d", s.clusterID)).Set(0)
	serverInfo.WithLabelValues(versioninfo.PDReleaseVersion, versioninfo.PDGitHash).Set(float64(time.Now().Unix()))

	s.rootPath = path.Join(pdRootPath, strconv.FormatUint(s.clusterID, 10))
	s.member.MemberInfo(s.cfg, s.Name(), s.rootPath)
	s.member.SetMemberDeployPath(s.member.ID())
	s.member.SetMemberBinaryVersion(s.member.ID(), versioninfo.PDReleaseVersion)
	s.member.SetMemberGitHash(s.member.ID(), versioninfo.PDGitHash)
	s.idAllocator = id.NewAllocator(s.client, s.rootPath, s.member.MemberValue())
	s.tsoAllocatorManager = tso.NewAllocatorManager(
		s.member, s.rootPath, s.cfg,
		func() time.Duration { return s.persistOptions.GetMaxResetTSGap() })
	// Set up the Global TSO Allocator here, it will be initialized once the PD campaigns leader successfully.
	s.tsoAllocatorManager.SetUpAllocator(ctx, tso.GlobalDCLocation, s.member.GetLeadership())
	if zone, exist := s.cfg.Labels[config.ZoneLabel]; exist && zone != "" && s.cfg.EnableLocalTSO {
		if err = s.tsoAllocatorManager.SetLocalTSOConfig(zone); err != nil {
			return err
		}
	}
	s.encryptionKeyManager, err = encryptionkm.NewKeyManager(s.client, &s.cfg.Security.Encryption)
	if err != nil {
		return err
	}
	regionStorage, err := storage.NewStorageWithLevelDBBackend(ctx, filepath.Join(s.cfg.DataDir, "region-meta"), s.encryptionKeyManager)
	if err != nil {
		return err
	}
	defaultStorage := storage.NewStorageWithEtcdBackend(s.client, s.rootPath)
	s.storage = storage.NewCoreStorage(defaultStorage, regionStorage)
	s.basicCluster = core.NewBasicCluster()
	s.cluster = cluster.NewRaftCluster(ctx, s.clusterID, syncer.NewRegionSyncer(s), s.client, s.httpClient)
	s.hbStreams = hbstream.NewHeartbeatStreams(ctx, s.clusterID, s.cluster)
	// initial hot_region_storage in here.
	s.hotRegionStorage, err = storage.NewHotRegionsStorage(
		ctx, filepath.Join(s.cfg.DataDir, "hot-region"), s.encryptionKeyManager, s.handler)
	if err != nil {
		return err
	}
	// Run callbacks
	for _, cb := range s.startCallbacks {
		cb()
	}

	// Server has started.
	atomic.StoreInt64(&s.isServing, 1)
	return nil
}

func (s *Server) initClusterID() error {
	// Get any cluster key to parse the cluster ID.
	resp, err := etcdutil.EtcdKVGet(s.client, pdClusterIDPath)
	if err != nil {
		return err
	}

	// If no key exist, generate a random cluster ID.
	if len(resp.Kvs) == 0 {
		s.clusterID, err = initOrGetClusterID(s.client, pdClusterIDPath)
		return err
	}
	s.clusterID, err = typeutil.BytesToUint64(resp.Kvs[0].Value)
	return err
}

// AddCloseCallback adds a callback in the Close phase.
func (s *Server) AddCloseCallback(callbacks ...func()) {
	s.closeCallbacks = append(s.closeCallbacks, callbacks...)
}

// Close closes the server.
func (s *Server) Close() {
	if !atomic.CompareAndSwapInt64(&s.isServing, 1, 0) {
		// server is already closed
		return
	}

	log.Info("closing server")

	s.stopServerLoop()

	if s.client != nil {
		if err := s.client.Close(); err != nil {
			log.Error("close etcd client meet error", errs.ZapError(errs.ErrCloseEtcdClient, err))
		}
	}

	if s.httpClient != nil {
		s.httpClient.CloseIdleConnections()
	}

	if s.member.Etcd() != nil {
		s.member.Close()
	}

	if s.hbStreams != nil {
		s.hbStreams.Close()
	}
	if err := s.storage.Close(); err != nil {
		log.Error("close storage meet error", errs.ZapError(err))
	}

	if err := s.hotRegionStorage.Close(); err != nil {
		log.Error("close hot region storage meet error", errs.ZapError(err))
	}

	// Run callbacks
	for _, cb := range s.closeCallbacks {
		cb()
	}

	log.Info("close server")
}

// IsClosed checks whether server is closed or not.
func (s *Server) IsClosed() bool {
	return atomic.LoadInt64(&s.isServing) == 0
}

// Run runs the pd server.
func (s *Server) Run() error {
	go systimemon.StartMonitor(s.ctx, time.Now, func() {
		log.Error("system time jumps backward", errs.ZapError(errs.ErrIncorrectSystemTime))
		timeJumpBackCounter.Inc()
	})
	if err := s.startEtcd(s.ctx); err != nil {
		return err
	}
	if err := s.startServer(s.ctx); err != nil {
		return err
	}

	s.startServerLoop(s.ctx)

	return nil
}

// Context returns the context of server.
func (s *Server) Context() context.Context {
	return s.ctx
}

// LoopContext returns the loop context of server.
func (s *Server) LoopContext() context.Context {
	return s.serverLoopCtx
}

func (s *Server) startServerLoop(ctx context.Context) {
	s.serverLoopCtx, s.serverLoopCancel = context.WithCancel(ctx)
	s.serverLoopWg.Add(5)
	go s.leaderLoop()
	go s.etcdLeaderLoop()
	go s.serverMetricsLoop()
	go s.tsoAllocatorLoop()
	go s.encryptionKeyManagerLoop()
}

func (s *Server) stopServerLoop() {
	s.serverLoopCancel()
	s.serverLoopWg.Wait()
}

func (s *Server) serverMetricsLoop() {
	defer logutil.LogPanic()
	defer s.serverLoopWg.Done()

	ctx, cancel := context.WithCancel(s.serverLoopCtx)
	defer cancel()
	for {
		select {
		case <-time.After(serverMetricsInterval):
			s.collectEtcdStateMetrics()
		case <-ctx.Done():
			log.Info("server is closed, exit metrics loop")
			return
		}
	}
}

// tsoAllocatorLoop is used to run the TSO Allocator updating daemon.
func (s *Server) tsoAllocatorLoop() {
	defer logutil.LogPanic()
	defer s.serverLoopWg.Done()

	ctx, cancel := context.WithCancel(s.serverLoopCtx)
	defer cancel()
	s.tsoAllocatorManager.AllocatorDaemon(ctx)
	log.Info("server is closed, exit allocator loop")
}

// encryptionKeyManagerLoop is used to start monitor encryption key changes.
func (s *Server) encryptionKeyManagerLoop() {
	defer logutil.LogPanic()
	defer s.serverLoopWg.Done()

	ctx, cancel := context.WithCancel(s.serverLoopCtx)
	defer cancel()
	s.encryptionKeyManager.StartBackgroundLoop(ctx)
	log.Info("server is closed, exist encryption key manager loop")
}

func (s *Server) collectEtcdStateMetrics() {
	etcdStateGauge.WithLabelValues("term").Set(float64(s.member.Etcd().Server.Term()))
	etcdStateGauge.WithLabelValues("appliedIndex").Set(float64(s.member.Etcd().Server.AppliedIndex()))
	etcdStateGauge.WithLabelValues("committedIndex").Set(float64(s.member.Etcd().Server.CommittedIndex()))
}

func (s *Server) bootstrapCluster(req *pdpb.BootstrapRequest) (*pdpb.BootstrapResponse, error) {
	clusterID := s.clusterID

	log.Info("try to bootstrap raft cluster",
		zap.Uint64("cluster-id", clusterID),
		zap.String("request", fmt.Sprintf("%v", req)))

	if err := checkBootstrapRequest(clusterID, req); err != nil {
		return nil, err
	}

	clusterMeta := metapb.Cluster{
		Id:           clusterID,
		MaxPeerCount: uint32(s.persistOptions.GetMaxReplicas()),
	}

	// Set cluster meta
	clusterValue, err := clusterMeta.Marshal()
	if err != nil {
		return nil, errors.WithStack(err)
	}
	clusterRootPath := endpoint.ClusterRootPath(s.rootPath)

	var ops []clientv3.Op
	ops = append(ops, clientv3.OpPut(clusterRootPath, string(clusterValue)))

	// Set bootstrap time
	// Because we will write the cluster meta into etcd directly,
	// so we need to handle the root key path manually here.
	bootstrapKey := endpoint.AppendToRootPath(s.rootPath, endpoint.ClusterBootstrapTimeKey())
	nano := time.Now().UnixNano()

	timeData := typeutil.Uint64ToBytes(uint64(nano))
	ops = append(ops, clientv3.OpPut(bootstrapKey, string(timeData)))

	// Set store meta
	storeMeta := req.GetStore()
	storePath := endpoint.AppendToRootPath(s.rootPath, endpoint.StorePath(storeMeta.GetId()))
	storeValue, err := storeMeta.Marshal()
	if err != nil {
		return nil, errors.WithStack(err)
	}
	ops = append(ops, clientv3.OpPut(storePath, string(storeValue)))

	regionValue, err := req.GetRegion().Marshal()
	if err != nil {
		return nil, errors.WithStack(err)
	}

	// Set region meta with region id.
	regionPath := endpoint.AppendToRootPath(s.rootPath, endpoint.RegionPath(req.GetRegion().GetId()))
	ops = append(ops, clientv3.OpPut(regionPath, string(regionValue)))

	// TODO: we must figure out a better way to handle bootstrap failed, maybe intervene manually.
	bootstrapCmp := clientv3.Compare(clientv3.CreateRevision(clusterRootPath), "=", 0)
	resp, err := kv.NewSlowLogTxn(s.client).If(bootstrapCmp).Then(ops...).Commit()
	if err != nil {
		return nil, errs.ErrEtcdTxnInternal.Wrap(err).GenWithStackByCause()
	}
	if !resp.Succeeded {
		log.Warn("cluster already bootstrapped", zap.Uint64("cluster-id", clusterID))
		return nil, errs.ErrEtcdTxnConflict.FastGenByArgs()
	}

	log.Info("bootstrap cluster ok", zap.Uint64("cluster-id", clusterID))
	err = s.storage.SaveRegion(req.GetRegion())
	if err != nil {
		log.Warn("save the bootstrap region failed", errs.ZapError(err))
	}
	err = s.storage.Flush()
	if err != nil {
		log.Warn("flush the bootstrap region failed", errs.ZapError(err))
	}

	if err := s.cluster.Start(s); err != nil {
		return nil, err
	}

	return &pdpb.BootstrapResponse{
		ReplicationStatus: s.cluster.GetReplicationMode().GetReplicationStatus(),
	}, nil
}

func (s *Server) createRaftCluster() error {
	if s.cluster.IsRunning() {
		return nil
	}

	return s.cluster.Start(s)
}

func (s *Server) stopRaftCluster() {
	failpoint.Inject("raftclusterIsBusy", func() {})
	s.cluster.Stop()
}

// GetAddr returns the server urls for clients.
func (s *Server) GetAddr() string {
	return s.cfg.AdvertiseClientUrls
}

// GetClientScheme returns the client URL scheme
func (s *Server) GetClientScheme() string {
	if len(s.cfg.Security.CertPath) == 0 && len(s.cfg.Security.KeyPath) == 0 {
		return "http"
	}
	return "https"
}

// GetMemberInfo returns the server member information.
func (s *Server) GetMemberInfo() *pdpb.Member {
	return proto.Clone(s.member.Member()).(*pdpb.Member)
}

// GetHandler returns the handler for API.
func (s *Server) GetHandler() *Handler {
	return s.handler
}

// GetEndpoints returns the etcd endpoints for outer use.
func (s *Server) GetEndpoints() []string {
	return s.client.Endpoints()
}

// GetClient returns builtin etcd client.
func (s *Server) GetClient() *clientv3.Client {
	return s.client
}

// GetHTTPClient returns builtin etcd client.
func (s *Server) GetHTTPClient() *http.Client {
	return s.httpClient
}

// GetLeader returns the leader of PD cluster(i.e the PD leader).
func (s *Server) GetLeader() *pdpb.Member {
	return s.member.GetLeader()
}

// GetMember returns the member of server.
func (s *Server) GetMember() *member.Member {
	return s.member
}

// GetStorage returns the backend storage of server.
func (s *Server) GetStorage() storage.Storage {
	return s.storage
}

// GetHistoryHotRegionStorage returns the backend storage of historyHotRegion.
func (s *Server) GetHistoryHotRegionStorage() *storage.HotRegionStorage {
	return s.hotRegionStorage
}

// SetStorage changes the storage only for test purpose.
// When we use it, we should prevent calling GetStorage, otherwise, it may cause a data race problem.
func (s *Server) SetStorage(storage storage.Storage) {
	s.storage = storage
}

// SetAuditMiddleware changes EnableAuditMiddleware
func (s *Server) SetAuditMiddleware(status bool) {
	s.cfg.EnableAuditMiddleware = status
}

// IsAuditMiddlewareEnabled returns EnableAuditMiddleware status
func (s *Server) IsAuditMiddlewareEnabled() bool {
	return s.cfg.EnableAuditMiddleware
}

// SetRateLimitMiddleware changes EnableRateLimitMiddleware
func (s *Server) SetRateLimitMiddleware(status bool) {
	s.cfg.EnableRateLimitMiddleware = status
}

// IsRateLimitMiddlewareEnabled returns EnableRateLimitMiddleware status
func (s *Server) IsRateLimitMiddlewareEnabled() bool {
	return s.cfg.EnableRateLimitMiddleware
}

// GetBasicCluster returns the basic cluster of server.
func (s *Server) GetBasicCluster() *core.BasicCluster {
	return s.basicCluster
}

// GetPersistOptions returns the schedule option.
func (s *Server) GetPersistOptions() *config.PersistOptions {
	return s.persistOptions
}

// GetHBStreams returns the heartbeat streams.
func (s *Server) GetHBStreams() *hbstream.HeartbeatStreams {
	return s.hbStreams
}

// GetAllocator returns the ID allocator of server.
func (s *Server) GetAllocator() id.Allocator {
	return s.idAllocator
}

// GetTSOAllocatorManager returns the manager of TSO Allocator.
func (s *Server) GetTSOAllocatorManager() *tso.AllocatorManager {
	return s.tsoAllocatorManager
}

// Name returns the unique etcd Name for this server in etcd cluster.
func (s *Server) Name() string {
	return s.cfg.Name
}

// ClusterID returns the cluster ID of this server.
func (s *Server) ClusterID() uint64 {
	return s.clusterID
}

// StartTimestamp returns the start timestamp of this server
func (s *Server) StartTimestamp() int64 {
	return s.startTimestamp
}

// GetMembers returns PD server list.
func (s *Server) GetMembers() ([]*pdpb.Member, error) {
	if s.IsClosed() {
		return nil, errors.New("server not started")
	}
	members, err := cluster.GetMembers(s.GetClient())
	return members, err
}

// GetConfig gets the config information.
func (s *Server) GetConfig() *config.Config {
	cfg := s.cfg.Clone()
	cfg.Schedule = *s.persistOptions.GetScheduleConfig().Clone()
	cfg.Replication = *s.persistOptions.GetReplicationConfig().Clone()
	cfg.PDServerCfg = *s.persistOptions.GetPDServerConfig().Clone()
	cfg.ReplicationMode = *s.persistOptions.GetReplicationModeConfig()
	cfg.LabelProperty = s.persistOptions.GetLabelPropertyConfig().Clone()
	cfg.ClusterVersion = *s.persistOptions.GetClusterVersion()
	if s.storage == nil {
		return cfg
	}
	sches, configs, err := s.storage.LoadAllScheduleConfig()
	if err != nil {
		return cfg
	}
	payload := make(map[string]interface{})
	for i, sche := range sches {
		var config interface{}
		err := schedule.DecodeConfig([]byte(configs[i]), &config)
		if err != nil {
			log.Error("failed to decode scheduler config",
				zap.String("config", configs[i]),
				zap.String("scheduler", sche),
				errs.ZapError(err))
			continue
		}
		payload[sche] = config
	}
	cfg.Schedule.SchedulersPayload = payload
	return cfg
}

// GetScheduleConfig gets the balance config information.
func (s *Server) GetScheduleConfig() *config.ScheduleConfig {
	return s.persistOptions.GetScheduleConfig().Clone()
}

// SetScheduleConfig sets the balance config information.
func (s *Server) SetScheduleConfig(cfg config.ScheduleConfig) error {
	if err := cfg.Validate(); err != nil {
		return err
	}
	if err := cfg.Deprecated(); err != nil {
		return err
	}
	old := s.persistOptions.GetScheduleConfig()
	cfg.SchedulersPayload = nil
	s.persistOptions.SetScheduleConfig(&cfg)
	if err := s.persistOptions.Persist(s.storage); err != nil {
		s.persistOptions.SetScheduleConfig(old)
		log.Error("failed to update schedule config",
			zap.Reflect("new", cfg),
			zap.Reflect("old", old),
			errs.ZapError(err))
		return err
	}
	log.Info("schedule config is updated", zap.Reflect("new", cfg), zap.Reflect("old", old))
	return nil
}

// GetReplicationConfig get the replication config.
func (s *Server) GetReplicationConfig() *config.ReplicationConfig {
	return s.persistOptions.GetReplicationConfig().Clone()
}

// SetReplicationConfig sets the replication config.
func (s *Server) SetReplicationConfig(cfg config.ReplicationConfig) error {
	if err := cfg.Validate(); err != nil {
		return err
	}
	old := s.persistOptions.GetReplicationConfig()
	if cfg.EnablePlacementRules != old.EnablePlacementRules {
		raftCluster := s.GetRaftCluster()
		if raftCluster == nil {
			return errs.ErrNotBootstrapped.GenWithStackByArgs()
		}
		if cfg.EnablePlacementRules {
			// initialize rule manager.
			if err := raftCluster.GetRuleManager().Initialize(int(cfg.MaxReplicas), cfg.LocationLabels); err != nil {
				return err
			}
		} else {
			// NOTE: can be removed after placement rules feature is enabled by default.
			for _, s := range raftCluster.GetStores() {
				if !s.IsTombstone() && core.IsStoreContainLabel(s.GetMeta(), core.EngineKey, core.EngineTiFlash) {
					return errors.New("cannot disable placement rules with TiFlash nodes")
				}
			}
		}
	}

	var rule *placement.Rule
	if cfg.EnablePlacementRules {
		// replication.MaxReplicas won't work when placement rule is enabled and not only have one default rule.
		defaultRule := s.GetRaftCluster().GetRuleManager().GetRule("pd", "default")

		CheckInDefaultRule := func() error {
			// replication config  won't work when placement rule is enabled and exceeds one default rule
			if !(defaultRule != nil &&
				len(defaultRule.StartKey) == 0 && len(defaultRule.EndKey) == 0) {
				return errors.New("cannot update MaxReplicas or LocationLabels when placement rules feature is enabled and not only default rule exists, please update rule instead")
			}
			if !(defaultRule.Count == int(old.MaxReplicas) && typeutil.StringsEqual(defaultRule.LocationLabels, []string(old.LocationLabels))) {
				return errors.New("cannot to update replication config, the default rules do not consistent with replication config, please update rule instead")
			}

			return nil
		}

		if !(cfg.MaxReplicas == old.MaxReplicas && typeutil.StringsEqual(cfg.LocationLabels, old.LocationLabels)) {
			if err := CheckInDefaultRule(); err != nil {
				return err
			}
			rule = defaultRule
		}
	}

	if rule != nil {
		rule.Count = int(cfg.MaxReplicas)
		rule.LocationLabels = cfg.LocationLabels
		if err := s.GetRaftCluster().GetRuleManager().SetRule(rule); err != nil {
			log.Error("failed to update rule count",
				errs.ZapError(err))
			return err
		}
	}

	s.persistOptions.SetReplicationConfig(&cfg)
	if err := s.persistOptions.Persist(s.storage); err != nil {
		s.persistOptions.SetReplicationConfig(old)
		if rule != nil {
			rule.Count = int(old.MaxReplicas)
			if e := s.GetRaftCluster().GetRuleManager().SetRule(rule); e != nil {
				log.Error("failed to roll back count of rule when update replication config", errs.ZapError(e))
			}
		}
		log.Error("failed to update replication config",
			zap.Reflect("new", cfg),
			zap.Reflect("old", old),
			errs.ZapError(err))
		return err
	}
	log.Info("replication config is updated", zap.Reflect("new", cfg), zap.Reflect("old", old))
	return nil
}

// GetPDServerConfig gets the balance config information.
func (s *Server) GetPDServerConfig() *config.PDServerConfig {
	return s.persistOptions.GetPDServerConfig().Clone()
}

// SetPDServerConfig sets the server config.
func (s *Server) SetPDServerConfig(cfg config.PDServerConfig) error {
	switch cfg.DashboardAddress {
	case "auto":
	case "none":
	default:
		if !strings.HasPrefix(cfg.DashboardAddress, "http") {
			cfg.DashboardAddress = fmt.Sprintf("%s://%s", s.GetClientScheme(), cfg.DashboardAddress)
		}
		if !cluster.IsClientURL(cfg.DashboardAddress, s.client) {
			return errors.Errorf("%s is not the client url of any member", cfg.DashboardAddress)
		}
	}
	if err := cfg.Validate(); err != nil {
		return err
	}

	old := s.persistOptions.GetPDServerConfig()
	s.persistOptions.SetPDServerConfig(&cfg)
	if err := s.persistOptions.Persist(s.storage); err != nil {
		s.persistOptions.SetPDServerConfig(old)
		log.Error("failed to update PDServer config",
			zap.Reflect("new", cfg),
			zap.Reflect("old", old),
			errs.ZapError(err))
		return err
	}
	log.Info("PD server config is updated", zap.Reflect("new", cfg), zap.Reflect("old", old))
	return nil
}

// SetLabelPropertyConfig sets the label property config.
func (s *Server) SetLabelPropertyConfig(cfg config.LabelPropertyConfig) error {
	old := s.persistOptions.GetLabelPropertyConfig()
	s.persistOptions.SetLabelPropertyConfig(cfg)
	if err := s.persistOptions.Persist(s.storage); err != nil {
		s.persistOptions.SetLabelPropertyConfig(old)
		log.Error("failed to update label property config",
			zap.Reflect("new", cfg),
			zap.Reflect("old", &old),
			errs.ZapError(err))
		return err
	}
	log.Info("label property config is updated", zap.Reflect("new", cfg), zap.Reflect("old", old))
	return nil
}

// SetLabelProperty inserts a label property config.
func (s *Server) SetLabelProperty(typ, labelKey, labelValue string) error {
	s.persistOptions.SetLabelProperty(typ, labelKey, labelValue)
	err := s.persistOptions.Persist(s.storage)
	if err != nil {
		s.persistOptions.DeleteLabelProperty(typ, labelKey, labelValue)
		log.Error("failed to update label property config",
			zap.String("typ", typ),
			zap.String("label-key", labelKey),
			zap.String("label-value", labelValue),
			zap.Reflect("config", s.persistOptions.GetLabelPropertyConfig()),
			errs.ZapError(err))
		return err
	}

	log.Info("label property config is updated", zap.Reflect("config", s.persistOptions.GetLabelPropertyConfig()))
	return nil
}

// DeleteLabelProperty deletes a label property config.
func (s *Server) DeleteLabelProperty(typ, labelKey, labelValue string) error {
	s.persistOptions.DeleteLabelProperty(typ, labelKey, labelValue)
	err := s.persistOptions.Persist(s.storage)
	if err != nil {
		s.persistOptions.SetLabelProperty(typ, labelKey, labelValue)
		log.Error("failed to delete label property config",
			zap.String("typ", typ),
			zap.String("label-key", labelKey),
			zap.String("label-value", labelValue),
			zap.Reflect("config", s.persistOptions.GetLabelPropertyConfig()),
			errs.ZapError(err))
		return err
	}

	log.Info("label property config is deleted", zap.Reflect("config", s.persistOptions.GetLabelPropertyConfig()))
	return nil
}

// GetLabelProperty returns the whole label property config.
func (s *Server) GetLabelProperty() config.LabelPropertyConfig {
	return s.persistOptions.GetLabelPropertyConfig().Clone()
}

// SetClusterVersion sets the version of cluster.
func (s *Server) SetClusterVersion(v string) error {
	version, err := versioninfo.ParseVersion(v)
	if err != nil {
		return err
	}
	old := s.persistOptions.GetClusterVersion()
	s.persistOptions.SetClusterVersion(version)
	err = s.persistOptions.Persist(s.storage)
	if err != nil {
		s.persistOptions.SetClusterVersion(old)
		log.Error("failed to update cluster version",
			zap.String("old-version", old.String()),
			zap.String("new-version", v),
			errs.ZapError(err))
		return err
	}
	log.Info("cluster version is updated", zap.String("new-version", v))
	return nil
}

// GetClusterVersion returns the version of cluster.
func (s *Server) GetClusterVersion() semver.Version {
	return *s.persistOptions.GetClusterVersion()
}

// GetTLSConfig get the security config.
func (s *Server) GetTLSConfig() *grpcutil.TLSConfig {
	return &s.cfg.Security.TLSConfig
}

// GetRaftCluster gets Raft cluster.
// If cluster has not been bootstrapped, return nil.
func (s *Server) GetRaftCluster() *cluster.RaftCluster {
	if s.IsClosed() || !s.cluster.IsRunning() {
		return nil
	}
	return s.cluster
}

// GetCluster gets cluster.
func (s *Server) GetCluster() *metapb.Cluster {
	return &metapb.Cluster{
		Id:           s.clusterID,
		MaxPeerCount: uint32(s.persistOptions.GetMaxReplicas()),
	}
}

// GetServerOption gets the option of the server.
func (s *Server) GetServerOption() *config.PersistOptions {
	return s.persistOptions
}

// GetMetaRegions gets meta regions from cluster.
func (s *Server) GetMetaRegions() []*metapb.Region {
	cluster := s.GetRaftCluster()
	if cluster != nil {
		return cluster.GetMetaRegions()
	}
	return nil
}

// GetRegions gets regions from cluster.
func (s *Server) GetRegions() []*core.RegionInfo {
	cluster := s.GetRaftCluster()
	if cluster != nil {
		return cluster.GetRegions()
	}
	return nil
}

<<<<<<< HEAD
func (s *Server) GetServiceLabels(serviceLabel string) []apiutil.ApiAccessPath {
=======
// GetServiceLabels returns ApiAccessPaths by given service label
// TODO: this function will be used for updating api rate limit config
func (s *Server) GetServiceLabels(serviceLabel string) []apiutil.AccessPath {
>>>>>>> 5d3909fc
	if apis, ok := s.serviceLabels[serviceLabel]; ok {
		return apis
	}
	return nil
}

<<<<<<< HEAD
func (s *Server) GetApiAccessServiceLabel(accessPath apiutil.ApiAccessPath) string {
	if servicelabel, ok := s.apiServiceLabelMap[accessPath]; ok {
		return servicelabel
	}
	accessPathNoMethod := apiutil.NewApiAccessPath(accessPath.Path, "")
=======
// GetAPIAccessServiceLabel returns service label by given access path
// TODO: this function will be used for updating api rate limit config
func (s *Server) GetAPIAccessServiceLabel(accessPath apiutil.AccessPath) string {
	if servicelabel, ok := s.apiServiceLabelMap[accessPath]; ok {
		return servicelabel
	}
	accessPathNoMethod := apiutil.NewAPIAccessPath(accessPath.Path, "")
>>>>>>> 5d3909fc
	if servicelabel, ok := s.apiServiceLabelMap[accessPathNoMethod]; ok {
		return servicelabel
	}
	return ""
}

<<<<<<< HEAD
func (s *Server) AddServiceLabel(serviceLabel string, accessPath apiutil.ApiAccessPath) {
=======
// AddServiceLabel is used to add the relationship between service label and api access path
// TODO: this function will be used for updating api rate limit config
func (s *Server) AddServiceLabel(serviceLabel string, accessPath apiutil.AccessPath) {
>>>>>>> 5d3909fc
	if slice, ok := s.serviceLabels[serviceLabel]; ok {
		slice = append(slice, accessPath)
		s.serviceLabels[serviceLabel] = slice
	} else {
<<<<<<< HEAD
		slice = []apiutil.ApiAccessPath{accessPath}
=======
		slice = []apiutil.AccessPath{accessPath}
>>>>>>> 5d3909fc
		s.serviceLabels[serviceLabel] = slice
	}

	s.apiServiceLabelMap[accessPath] = serviceLabel
}

// GetAuditBackend returns audit backends
func (s *Server) GetAuditBackend() []audit.Backend {
	return s.auditBackends
}

// GetServiceAuditBackendLabels returns audit backend labels by serviceLabel
func (s *Server) GetServiceAuditBackendLabels(serviceLabel string) *audit.BackendLabels {
	return s.serviceAuditBackendLabels[serviceLabel]
}

// SetServiceAuditBackendLabels is used to add audit backend labels for service by service label
func (s *Server) SetServiceAuditBackendLabels(serviceLabel string, labels []string) {
	s.serviceAuditBackendLabels[serviceLabel] = &audit.BackendLabels{Labels: labels}
}

// GetServiceRateLimiter is used to get rate limiter
func (s *Server) GetServiceRateLimiter() *ratelimit.Limiter {
	return s.serviceRateLimiter
}

// UpdateServiceRateLimiter is used to update RateLimiter
func (s *Server) UpdateServiceRateLimiter(serviceLabel string, opts ...ratelimit.Option) {
	s.serviceRateLimiter.Update(serviceLabel, opts...)
}

// GetClusterStatus gets cluster status.
func (s *Server) GetClusterStatus() (*cluster.Status, error) {
	s.cluster.Lock()
	defer s.cluster.Unlock()
	return s.cluster.LoadClusterStatus()
}

// SetLogLevel sets log level.
func (s *Server) SetLogLevel(level string) error {
	if !isLevelLegal(level) {
		return errors.Errorf("log level %s is illegal", level)
	}
	s.cfg.Log.Level = level
	log.SetLevel(logutil.StringToZapLogLevel(level))
	log.Warn("log level changed", zap.String("level", log.GetLevel().String()))
	return nil
}

func isLevelLegal(level string) bool {
	switch strings.ToLower(level) {
	case "fatal", "error", "warn", "warning", "debug", "info":
		return true
	default:
		return false
	}
}

// GetReplicationModeConfig returns the replication mode config.
func (s *Server) GetReplicationModeConfig() *config.ReplicationModeConfig {
	return s.persistOptions.GetReplicationModeConfig().Clone()
}

// SetReplicationModeConfig sets the replication mode.
func (s *Server) SetReplicationModeConfig(cfg config.ReplicationModeConfig) error {
	if config.NormalizeReplicationMode(cfg.ReplicationMode) == "" {
		return errors.Errorf("invalid replication mode: %v", cfg.ReplicationMode)
	}

	old := s.persistOptions.GetReplicationModeConfig()
	s.persistOptions.SetReplicationModeConfig(&cfg)
	if err := s.persistOptions.Persist(s.storage); err != nil {
		s.persistOptions.SetReplicationModeConfig(old)
		log.Error("failed to update replication mode config",
			zap.Reflect("new", cfg),
			zap.Reflect("old", &old),
			errs.ZapError(err))
		return err
	}
	log.Info("replication mode config is updated", zap.Reflect("new", cfg), zap.Reflect("old", old))

	cluster := s.GetRaftCluster()
	if cluster != nil {
		err := cluster.GetReplicationMode().UpdateConfig(cfg)
		if err != nil {
			log.Warn("failed to update replication mode", errs.ZapError(err))
			// revert to old config
			// NOTE: since we can't put the 2 storage mutations in a batch, it
			// is possible that memory and persistent data become different
			// (when below revert fail). They will become the same after PD is
			// restart or PD leader is changed.
			s.persistOptions.SetReplicationModeConfig(old)
			revertErr := s.persistOptions.Persist(s.storage)
			if revertErr != nil {
				log.Error("failed to revert replication mode persistent config", errs.ZapError(revertErr))
			}
		}
		return err
	}

	return nil
}

func (s *Server) leaderLoop() {
	defer logutil.LogPanic()
	defer s.serverLoopWg.Done()

	for {
		if s.IsClosed() {
			log.Info("server is closed, return pd leader loop")
			return
		}

		leader, rev, checkAgain := s.member.CheckLeader()
		if checkAgain {
			continue
		}
		if leader != nil {
			err := s.reloadConfigFromKV()
			if err != nil {
				log.Error("reload config failed", errs.ZapError(err))
				continue
			}
			// Check the cluster dc-location after the PD leader is elected
			go s.tsoAllocatorManager.ClusterDCLocationChecker()
			syncer := s.cluster.GetRegionSyncer()
			if s.persistOptions.IsUseRegionStorage() {
				syncer.StartSyncWithLeader(leader.GetClientUrls()[0])
			}
			log.Info("start to watch pd leader", zap.Stringer("pd-leader", leader))
			// WatchLeader will keep looping and never return unless the PD leader has changed.
			s.member.WatchLeader(s.serverLoopCtx, leader, rev)
			syncer.StopSyncWithLeader()
			log.Info("pd leader has changed, try to re-campaign a pd leader")
		}

		// To make sure the etcd leader and PD leader are on the same server.
		etcdLeader := s.member.GetEtcdLeader()
		if etcdLeader != s.member.ID() {
			log.Info("skip campaigning of pd leader and check later",
				zap.String("server-name", s.Name()),
				zap.Uint64("etcd-leader-id", etcdLeader),
				zap.Uint64("member-id", s.member.ID()))
			time.Sleep(200 * time.Millisecond)
			continue
		}
		s.campaignLeader()
	}
}

func (s *Server) campaignLeader() {
	log.Info("start to campaign pd leader", zap.String("campaign-pd-leader-name", s.Name()))
	if err := s.member.CampaignLeader(s.cfg.LeaderLease); err != nil {
		if err.Error() == errs.ErrEtcdTxnConflict.Error() {
			log.Info("campaign pd leader meets error due to txn conflict, another PD server may campaign successfully",
				zap.String("campaign-pd-leader-name", s.Name()))
		} else {
			log.Error("campaign pd leader meets error due to etcd error",
				zap.String("campaign-pd-leader-name", s.Name()),
				errs.ZapError(err))
		}
		return
	}

	// Start keepalive the leadership and enable TSO service.
	// TSO service is strictly enabled/disabled by PD leader lease for 2 reasons:
	//   1. lease based approach is not affected by thread pause, slow runtime schedule, etc.
	//   2. load region could be slow. Based on lease we can recover TSO service faster.
	ctx, cancel := context.WithCancel(s.serverLoopCtx)
	var resetLeaderOnce sync.Once
	defer resetLeaderOnce.Do(func() {
		cancel()
		s.member.ResetLeader()
	})

	// maintain the PD leadership, after this, TSO can be service.
	go s.member.KeepLeader(ctx)
	log.Info("campaign pd leader ok", zap.String("campaign-pd-leader-name", s.Name()))

	alllocator, err := s.tsoAllocatorManager.GetAllocator(tso.GlobalDCLocation)
	if err != nil {
		log.Error("failed to get the global TSO allocator", errs.ZapError(err))
		return
	}
	log.Info("initializing the global TSO allocator")
	if err := alllocator.Initialize(0); err != nil {
		log.Error("failed to initialize the global TSO allocator", errs.ZapError(err))
		return
	}
	defer s.tsoAllocatorManager.ResetAllocatorGroup(tso.GlobalDCLocation)

	if err := s.reloadConfigFromKV(); err != nil {
		log.Error("failed to reload configuration", errs.ZapError(err))
		return
	}

	if err := s.persistOptions.LoadTTLFromEtcd(s.ctx, s.client); err != nil {
		log.Error("failed to load persistOptions from etcd", errs.ZapError(err))
		return
	}

	if err := s.encryptionKeyManager.SetLeadership(s.member.GetLeadership()); err != nil {
		log.Error("failed to initialize encryption", errs.ZapError(err))
		return
	}

	// Try to create raft cluster.
	if err := s.createRaftCluster(); err != nil {
		log.Error("failed to create raft cluster", errs.ZapError(err))
		return
	}
	defer s.stopRaftCluster()
	if err := s.idAllocator.Rebase(); err != nil {
		log.Error("failed to sync id from etcd", errs.ZapError(err))
		return
	}
	// EnableLeader to accept the remaining service, such as GetStore, GetRegion.
	s.member.EnableLeader()
	// Check the cluster dc-location after the PD leader is elected.
	go s.tsoAllocatorManager.ClusterDCLocationChecker()
	defer resetLeaderOnce.Do(func() {
		// as soon as cancel the leadership keepalive, then other member have chance
		// to be new leader.
		cancel()
		s.member.ResetLeader()
	})

	CheckPDVersion(s.persistOptions)
	log.Info("PD cluster leader is ready to serve", zap.String("pd-leader-name", s.Name()))

	leaderTicker := time.NewTicker(leaderTickInterval)
	defer leaderTicker.Stop()

	for {
		select {
		case <-leaderTicker.C:
			if !s.member.IsLeader() {
				log.Info("no longer a leader because lease has expired, pd leader will step down")
				return
			}
			etcdLeader := s.member.GetEtcdLeader()
			if etcdLeader != s.member.ID() {
				log.Info("etcd leader changed, resigns pd leadership", zap.String("old-pd-leader-name", s.Name()))
				return
			}
		case <-ctx.Done():
			// Server is closed and it should return nil.
			log.Info("server is closed")
			return
		}
	}
}

func (s *Server) etcdLeaderLoop() {
	defer logutil.LogPanic()
	defer s.serverLoopWg.Done()

	ctx, cancel := context.WithCancel(s.serverLoopCtx)
	defer cancel()
	for {
		select {
		case <-time.After(s.cfg.LeaderPriorityCheckInterval.Duration):
			s.member.CheckPriority(ctx)
		case <-ctx.Done():
			log.Info("server is closed, exit etcd leader loop")
			return
		}
	}
}

func (s *Server) reloadConfigFromKV() error {
	err := s.persistOptions.Reload(s.storage)
	if err != nil {
		return err
	}
	switchableStorage, ok := s.storage.(interface {
		SwitchToRegionStorage()
		SwitchToDefaultStorage()
	})
	if !ok {
		return nil
	}
	if s.persistOptions.IsUseRegionStorage() {
		switchableStorage.SwitchToRegionStorage()
		log.Info("server enable region storage")
	} else {
		switchableStorage.SwitchToDefaultStorage()
		log.Info("server disable region storage")
	}
	return nil
}

// ReplicateFileToMember is used to synchronize state to a member.
// Each member will write `data` to a local file named `name`.
// For security reason, data should be in JSON format.
func (s *Server) ReplicateFileToMember(ctx context.Context, member *pdpb.Member, name string, data []byte) error {
	clientUrls := member.GetClientUrls()
	if len(clientUrls) == 0 {
		log.Warn("failed to replicate file", zap.String("name", name), zap.String("member", member.GetName()))
		return errs.ErrClientURLEmpty.FastGenByArgs()
	}
	url := clientUrls[0] + filepath.Join("/pd/api/v1/admin/persist-file", name)
	req, _ := http.NewRequestWithContext(ctx, http.MethodPost, url, bytes.NewBuffer(data))
	req.Header.Set("PD-Allow-follower-handle", "true")
	res, err := s.httpClient.Do(req)
	if err != nil {
		log.Warn("failed to replicate file", zap.String("name", name), zap.String("member", member.GetName()), errs.ZapError(err))
		return errs.ErrSendRequest.Wrap(err).GenWithStackByCause()
	}
	// Since we don't read the body, we can close it immediately.
	res.Body.Close()
	if res.StatusCode != http.StatusOK {
		log.Warn("failed to replicate file", zap.String("name", name), zap.String("member", member.GetName()), zap.Int("status-code", res.StatusCode))
		return errs.ErrSendRequest.FastGenByArgs()
	}
	return nil
}

// PersistFile saves a file in DataDir.
func (s *Server) PersistFile(name string, data []byte) error {
	return os.WriteFile(filepath.Join(s.GetConfig().DataDir, name), data, 0644) // #nosec
}

// SaveTTLConfig save ttl config
func (s *Server) SaveTTLConfig(data map[string]interface{}, ttl time.Duration) error {
	for k := range data {
		if !config.IsSupportedTTLConfig(k) {
			return fmt.Errorf("unsupported ttl config %s", k)
		}
	}
	for k, v := range data {
		if err := s.persistOptions.SetTTLData(s.ctx, s.client, k, fmt.Sprint(v), ttl); err != nil {
			return err
		}
	}
	return nil
}

// SplitAndScatterRegions TODO
func (s *Server) SplitAndScatterRegions(context context.Context, r *pdpb.SplitAndScatterRegionsRequest) (*pdpb.SplitAndScatterRegionsResponse, error) {
	return nil, errors.New("no implemented")
}<|MERGE_RESOLUTION|>--- conflicted
+++ resolved
@@ -155,14 +155,9 @@
 	// the corresponding forwarding TSO channel.
 	tsoDispatcher sync.Map /* Store as map[string]chan *tsoRequest */
 
-<<<<<<< HEAD
 	serviceRateLimiter *ratelimit.Limiter
-	serviceLabels      map[string][]apiutil.ApiAccessPath
-	apiServiceLabelMap map[apiutil.ApiAccessPath]string
-=======
 	serviceLabels      map[string][]apiutil.AccessPath
 	apiServiceLabelMap map[apiutil.AccessPath]string
->>>>>>> 5d3909fc
 
 	serviceAuditBackendLabels map[string]*audit.BackendLabels
 
@@ -255,20 +250,17 @@
 
 	s.handler = newHandler(s)
 
-	s.serviceLabels = make(map[string][]apiutil.ApiAccessPath)
-	s.apiServiceLabelMap = make(map[apiutil.ApiAccessPath]string)
+	s.serviceLabels = make(map[string][]apiutil.AccessPath)
+	s.apiServiceLabelMap = make(map[apiutil.AccessPath]string)
 	// create audit backend
 	s.auditBackends = []audit.Backend{
 		audit.NewLocalLogBackend(true),
 		audit.NewPrometheusHistogramBackend(serviceAuditHistogram, false),
 	}
 	s.serviceAuditBackendLabels = make(map[string]*audit.BackendLabels)
-<<<<<<< HEAD
 	s.serviceRateLimiter = ratelimit.NewLimiter()
-=======
 	s.serviceLabels = make(map[string][]apiutil.AccessPath)
 	s.apiServiceLabelMap = make(map[apiutil.AccessPath]string)
->>>>>>> 5d3909fc
 
 	// Adjust etcd config.
 	etcdCfg, err := s.cfg.GenEmbedEtcdConfig()
@@ -1137,26 +1129,15 @@
 	return nil
 }
 
-<<<<<<< HEAD
-func (s *Server) GetServiceLabels(serviceLabel string) []apiutil.ApiAccessPath {
-=======
 // GetServiceLabels returns ApiAccessPaths by given service label
 // TODO: this function will be used for updating api rate limit config
 func (s *Server) GetServiceLabels(serviceLabel string) []apiutil.AccessPath {
->>>>>>> 5d3909fc
 	if apis, ok := s.serviceLabels[serviceLabel]; ok {
 		return apis
 	}
 	return nil
 }
 
-<<<<<<< HEAD
-func (s *Server) GetApiAccessServiceLabel(accessPath apiutil.ApiAccessPath) string {
-	if servicelabel, ok := s.apiServiceLabelMap[accessPath]; ok {
-		return servicelabel
-	}
-	accessPathNoMethod := apiutil.NewApiAccessPath(accessPath.Path, "")
-=======
 // GetAPIAccessServiceLabel returns service label by given access path
 // TODO: this function will be used for updating api rate limit config
 func (s *Server) GetAPIAccessServiceLabel(accessPath apiutil.AccessPath) string {
@@ -1164,29 +1145,20 @@
 		return servicelabel
 	}
 	accessPathNoMethod := apiutil.NewAPIAccessPath(accessPath.Path, "")
->>>>>>> 5d3909fc
 	if servicelabel, ok := s.apiServiceLabelMap[accessPathNoMethod]; ok {
 		return servicelabel
 	}
 	return ""
 }
 
-<<<<<<< HEAD
-func (s *Server) AddServiceLabel(serviceLabel string, accessPath apiutil.ApiAccessPath) {
-=======
 // AddServiceLabel is used to add the relationship between service label and api access path
 // TODO: this function will be used for updating api rate limit config
 func (s *Server) AddServiceLabel(serviceLabel string, accessPath apiutil.AccessPath) {
->>>>>>> 5d3909fc
 	if slice, ok := s.serviceLabels[serviceLabel]; ok {
 		slice = append(slice, accessPath)
 		s.serviceLabels[serviceLabel] = slice
 	} else {
-<<<<<<< HEAD
-		slice = []apiutil.ApiAccessPath{accessPath}
-=======
 		slice = []apiutil.AccessPath{accessPath}
->>>>>>> 5d3909fc
 		s.serviceLabels[serviceLabel] = slice
 	}
 
