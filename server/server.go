--- conflicted
+++ resolved
@@ -823,7 +823,6 @@
 	cfg := s.cfg.Clone()
 	cfg.Schedule = *s.persistOptions.GetScheduleConfig().Clone()
 	cfg.Replication = *s.persistOptions.GetReplicationConfig().Clone()
-	cfg.ServiceCfg = *s.persistOptions.GetServiceConfig().Clone()
 	cfg.PDServerCfg = *s.persistOptions.GetPDServerConfig().Clone()
 	cfg.ReplicationMode = *s.persistOptions.GetReplicationModeConfig()
 	cfg.LabelProperty = s.persistOptions.GetLabelPropertyConfig().Clone()
@@ -966,20 +965,6 @@
 	return nil
 }
 
-<<<<<<< HEAD
-// GetServiceConfig gets the service config information.
-func (s *Server) GetServiceConfig() *config.ServiceConfig {
-	return s.persistOptions.GetServiceConfig().Clone()
-}
-
-// SetServiceConfig sets the service config.
-func (s *Server) SetServiceConfig(cfg config.ServiceConfig) error {
-	old := s.persistOptions.GetServiceConfig()
-	s.persistOptions.SetServiceConfig(&cfg)
-	if err := s.persistOptions.Persist(s.storage); err != nil {
-		s.persistOptions.SetServiceConfig(old)
-		log.Error("failed to update Service config",
-=======
 // GetAuditConfig gets the audit config information.
 func (s *Server) GetAuditConfig() *config.AuditConfig {
 	return s.serviceMiddlewarePersistOptions.GetAuditConfig().Clone()
@@ -992,17 +977,12 @@
 	if err := s.serviceMiddlewarePersistOptions.Persist(s.storage); err != nil {
 		s.serviceMiddlewarePersistOptions.SetAuditConfig(old)
 		log.Error("failed to update Audit config",
->>>>>>> fefd67e9
 			zap.Reflect("new", cfg),
 			zap.Reflect("old", old),
 			errs.ZapError(err))
 		return err
 	}
-<<<<<<< HEAD
-	log.Info("Service config is updated", zap.Reflect("new", cfg), zap.Reflect("old", old))
-=======
 	log.Info("Audit config is updated", zap.Reflect("new", cfg), zap.Reflect("old", old))
->>>>>>> fefd67e9
 	return nil
 }
 
