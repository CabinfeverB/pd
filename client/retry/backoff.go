--- conflicted
+++ resolved
@@ -23,10 +23,12 @@
 
 	"github.com/pingcap/errors"
 	"github.com/pingcap/failpoint"
-<<<<<<< HEAD
 	"github.com/pingcap/log"
+	"go.uber.org/multierr"
 	"go.uber.org/zap"
 )
+
+const maxRecordErrorCount = 20
 
 // Option is used to customize the backoffer.
 type Option func(*Backoffer)
@@ -37,12 +39,6 @@
 		bo.logInterval = interval
 	}
 }
-=======
-	"go.uber.org/multierr"
-)
-
-const maxRecordErrorCount = 20
->>>>>>> 7179657d
 
 // Backoffer is a backoff policy for retrying operations.
 type Backoffer struct {
@@ -77,21 +73,17 @@
 	)
 	fnName := getFunctionName(fn)
 	for {
-<<<<<<< HEAD
-		err = fn()
+		err := fn()
 		bo.attempt++
 		if err != nil {
 			if bo.logInterval > 0 && bo.nextLogTime >= bo.logInterval {
 				bo.nextLogTime %= bo.logInterval
 				log.Warn("call PD API failed and retrying", zap.String("api", fnName), zap.Int("retry-time", bo.attempt), zap.Error(err))
 			}
-=======
-		err := fn()
-		bo.attempt++
-		if bo.attempt < maxRecordErrorCount {
-			// multierr.Append will ignore nil error.
-			allErrors = multierr.Append(allErrors, err)
->>>>>>> 7179657d
+			if bo.attempt < maxRecordErrorCount {
+				// multierr.Append will ignore nil error.
+				allErrors = multierr.Append(allErrors, err)
+			}
 		}
 		if !bo.isRetryable(err) {
 			break
@@ -147,12 +139,9 @@
 		next:         base,
 		currentTotal: 0,
 		attempt:      0,
-<<<<<<< HEAD
 	}
 	for _, opt := range opts {
 		opt(bo)
-=======
->>>>>>> 7179657d
 	}
 	return bo
 }
@@ -194,10 +183,7 @@
 	bo.next = bo.base
 	bo.currentTotal = 0
 	bo.attempt = 0
-<<<<<<< HEAD
 	bo.nextLogTime = 0
-=======
->>>>>>> 7179657d
 }
 
 // Only used for test.
