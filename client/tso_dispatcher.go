--- conflicted
+++ resolved
@@ -73,7 +73,6 @@
 	}
 }
 
-<<<<<<< HEAD
 func (c *tsoClient) dispatchRequestWithFastRetry(ctx context.Context, dcLocation string, request *tsoRequest) error {
 	if err := c.dispatchRequest(ctx, dcLocation, request); err != nil {
 		// Wait for a while and try again
@@ -85,8 +84,6 @@
 	return nil
 }
 
-=======
->>>>>>> e72d49b9
 func (c *tsoClient) dispatchRequest(ctx context.Context, dcLocation string, request *tsoRequest) error {
 	dispatcher, ok := c.tsoDispatcher.Load(dcLocation)
 	if !ok {
@@ -96,11 +93,7 @@
 		return err
 	}
 
-<<<<<<< HEAD
-	defer trace.StartRegion(request.requestCtx, "tsoReqEnqueue").End()
-=======
 	defer trace.StartRegion(request.requestCtx, "pdclient.tsoReqEnqueue").End()
->>>>>>> e72d49b9
 	select {
 	case <-ctx.Done():
 		return ctx.Err()
@@ -778,8 +771,6 @@
 	stream tsoStream, dcLocation string, tbc *tsoBatchController,
 ) error {
 	requests := tbc.getCollectedRequests()
-<<<<<<< HEAD
-=======
 	for _, req := range requests {
 		defer trace.StartRegion(req.requestCtx, "pdclient.tsoReqSend").End()
 		if span := opentracing.SpanFromContext(req.requestCtx); span != nil && span.Tracer() != nil {
@@ -787,7 +778,6 @@
 			defer span.Finish()
 		}
 	}
->>>>>>> e72d49b9
 	count := int64(len(requests))
 	reqKeyspaceGroupID := c.svcDiscovery.GetKeyspaceGroupID()
 	respKeyspaceGroupID, physical, logical, suffixBits, err := stream.processRequests(
@@ -858,7 +848,6 @@
 
 func (c *tsoClient) finishRequest(requests []*tsoRequest, physical, firstLogical int64, suffixBits uint32, err error) {
 	for i := 0; i < len(requests); i++ {
-<<<<<<< HEAD
 		if span := opentracing.SpanFromContext(requests[i].requestCtx); span != nil {
 			span.Finish()
 		}
@@ -871,11 +860,7 @@
 				continue
 			}
 		}
-		tr := trace.StartRegion(requests[i].requestCtx, "tsoReqDequeue")
-=======
-		requests[i].physical, requests[i].logical = physical, tsoutil.AddLogical(firstLogical, int64(i), suffixBits)
-		defer trace.StartRegion(requests[i].requestCtx, "pdclient.tsoReqDequeue").End()
->>>>>>> e72d49b9
+		tr := trace.StartRegion(requests[i].requestCtx, "pdclient.tsoReqDequeue")
 		requests[i].done <- err
 		tr.End()
 	}
