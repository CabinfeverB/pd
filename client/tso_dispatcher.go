// Copyright 2023 TiKV Project Authors.
//
// Licensed under the Apache License, Version 2.0 (the "License");
// you may not use this file except in compliance with the License.
// You may obtain a copy of the License at
//
//     http://www.apache.org/licenses/LICENSE-2.0
//
// Unless required by applicable law or agreed to in writing, software
// distributed under the License is distributed on an "AS IS" BASIS,
// WITHOUT WARRANTIES OR CONDITIONS OF ANY KIND, either express or implied.
// See the License for the specific language governing permissions and
// limitations under the License.

package pd

import (
	"context"
	"fmt"
	"math/rand"
	"runtime/trace"
	"sync"
	"time"

	"github.com/opentracing/opentracing-go"
	"github.com/pingcap/errors"
	"github.com/pingcap/failpoint"
	"github.com/pingcap/log"
	"github.com/tikv/pd/client/errs"
	"github.com/tikv/pd/client/grpcutil"
	"github.com/tikv/pd/client/retry"
	"github.com/tikv/pd/client/timerpool"
	"github.com/tikv/pd/client/tsoutil"
	"go.uber.org/zap"
	"google.golang.org/grpc"
	"google.golang.org/grpc/codes"
	healthpb "google.golang.org/grpc/health/grpc_health_v1"
	"google.golang.org/grpc/status"
)

type tsoDispatcher struct {
	dispatcherCancel   context.CancelFunc
	tsoBatchController *tsoBatchController
}

type tsoInfo struct {
	tsoServer           string
	reqKeyspaceGroupID  uint32
	respKeyspaceGroupID uint32
	respReceivedAt      time.Time
	physical            int64
	logical             int64
}

const (
	tsLoopDCCheckInterval  = time.Minute
	defaultMaxTSOBatchSize = 10000 // should be higher if client is sending requests in burst
	retryInterval          = 500 * time.Millisecond
	maxRetryTimes          = 6
)

func (c *tsoClient) scheduleCheckTSODispatcher() {
	select {
	case c.checkTSODispatcherCh <- struct{}{}:
	default:
	}
}

func (c *tsoClient) scheduleUpdateTSOConnectionCtxs() {
	select {
	case c.updateTSOConnectionCtxsCh <- struct{}{}:
	default:
	}
}

<<<<<<< HEAD
func (c *tsoClient) dispatchRequestWithFastRetry(ctx context.Context, dcLocation string, request *tsoRequest) error {
	if err := c.dispatchRequest(ctx, dcLocation, request); err != nil {
		// Wait for a while and try again
		time.Sleep(50 * time.Millisecond)
		if err = c.dispatchRequest(ctx, dcLocation, request); err != nil {
			return err
		}
	}
	return nil
}

func (c *tsoClient) dispatchRequest(ctx context.Context, dcLocation string, request *tsoRequest) error {
	dispatcher, ok := c.tsoDispatcher.Load(dcLocation)
=======
func (c *tsoClient) dispatchRequest(request *tsoRequest) (bool, error) {
	dispatcher, ok := c.tsoDispatcher.Load(request.dcLocation)
>>>>>>> f5599403
	if !ok {
		err := errs.ErrClientGetTSO.FastGenByArgs(fmt.Sprintf("unknown dc-location %s to the client", request.dcLocation))
		log.Error("[tso] dispatch tso request error", zap.String("dc-location", request.dcLocation), errs.ZapError(err))
		c.svcDiscovery.ScheduleCheckMemberChanged()
		// New dispatcher could be created in the meantime, which is retryable.
		return true, err
	}

	defer trace.StartRegion(request.requestCtx, "pdclient.tsoReqEnqueue").End()
	select {
	case <-request.requestCtx.Done():
		// Caller cancelled the request, no need to retry.
		return false, request.requestCtx.Err()
	case <-request.clientCtx.Done():
		// Client is closed, no need to retry.
		return false, request.clientCtx.Err()
	case <-c.ctx.Done():
		// tsoClient is closed due to the PD service mode switch, which is retryable.
		return true, c.ctx.Err()
	default:
		// This failpoint will increase the possibility that the request is sent to a closed dispatcher.
		failpoint.Inject("delayDispatchTSORequest", func() {
			time.Sleep(time.Second)
		})
		dispatcher.(*tsoDispatcher).tsoBatchController.tsoRequestCh <- request
	}
	// Check the contexts again to make sure the request is not been sent to a closed dispatcher.
	// Never retry on these conditions to prevent unexpected data race.
	select {
	case <-request.requestCtx.Done():
		return false, request.requestCtx.Err()
	case <-request.clientCtx.Done():
		return false, request.clientCtx.Err()
	case <-c.ctx.Done():
		return false, c.ctx.Err()
	default:
	}
	return false, nil
}

// TSFuture is a future which promises to return a TSO.
type TSFuture interface {
	// Wait gets the physical and logical time, it would block caller if data is not available yet.
	Wait() (int64, int64, error)
}

func (req *tsoRequest) Wait() (physical int64, logical int64, err error) {
	// If tso command duration is observed very high, the reason could be it
	// takes too long for Wait() be called.
	start := time.Now()
	cmdDurationTSOAsyncWait.Observe(start.Sub(req.start).Seconds())
	select {
	case err = <-req.done:
		defer trace.StartRegion(req.requestCtx, "pdclient.tsoReqDone").End()
		err = errors.WithStack(err)
		defer tsoReqPool.Put(req)
		if err != nil {
			cmdFailDurationTSO.Observe(time.Since(req.start).Seconds())
			return 0, 0, err
		}
		physical, logical = req.physical, req.logical
		now := time.Now()
		cmdDurationWait.Observe(now.Sub(start).Seconds())
		cmdDurationTSO.Observe(now.Sub(req.start).Seconds())
		return
	case <-req.requestCtx.Done():
		return 0, 0, errors.WithStack(req.requestCtx.Err())
	case <-req.clientCtx.Done():
		return 0, 0, errors.WithStack(req.clientCtx.Err())
	}
}

func (c *tsoClient) updateTSODispatcher() {
	// Set up the new TSO dispatcher and batch controller.
	c.GetTSOAllocators().Range(func(dcLocationKey, _ any) bool {
		dcLocation := dcLocationKey.(string)
		if !c.checkTSODispatcher(dcLocation) {
			c.createTSODispatcher(dcLocation)
		}
		return true
	})
	// Clean up the unused TSO dispatcher
	c.tsoDispatcher.Range(func(dcLocationKey, dispatcher any) bool {
		dcLocation := dcLocationKey.(string)
		// Skip the Global TSO Allocator
		if dcLocation == globalDCLocation {
			return true
		}
		if _, exist := c.GetTSOAllocators().Load(dcLocation); !exist {
			log.Info("[tso] delete unused tso dispatcher", zap.String("dc-location", dcLocation))
			dispatcher.(*tsoDispatcher).dispatcherCancel()
			c.tsoDispatcher.Delete(dcLocation)
		}
		return true
	})
}

type deadline struct {
	timer  *time.Timer
	done   chan struct{}
	cancel context.CancelFunc
}

func newTSDeadline(
	timeout time.Duration,
	done chan struct{},
	cancel context.CancelFunc,
) *deadline {
	timer := timerpool.GlobalTimerPool.Get(timeout)
	return &deadline{
		timer:  timer,
		done:   done,
		cancel: cancel,
	}
}

func (c *tsoClient) tsCancelLoop() {
	defer c.wg.Done()

	tsCancelLoopCtx, tsCancelLoopCancel := context.WithCancel(c.ctx)
	defer tsCancelLoopCancel()

	ticker := time.NewTicker(tsLoopDCCheckInterval)
	defer ticker.Stop()
	for {
		// Watch every dc-location's tsDeadlineCh
		c.GetTSOAllocators().Range(func(dcLocation, _ any) bool {
			c.watchTSDeadline(tsCancelLoopCtx, dcLocation.(string))
			return true
		})
		select {
		case <-c.checkTSDeadlineCh:
			continue
		case <-ticker.C:
			continue
		case <-tsCancelLoopCtx.Done():
			log.Info("exit tso requests cancel loop")
			return
		}
	}
}

func (c *tsoClient) watchTSDeadline(ctx context.Context, dcLocation string) {
	if _, exist := c.tsDeadline.Load(dcLocation); !exist {
		tsDeadlineCh := make(chan *deadline, 1)
		c.tsDeadline.Store(dcLocation, tsDeadlineCh)
		go func(dc string, tsDeadlineCh <-chan *deadline) {
			for {
				select {
				case d := <-tsDeadlineCh:
					select {
					case <-d.timer.C:
						log.Error("[tso] tso request is canceled due to timeout", zap.String("dc-location", dc), errs.ZapError(errs.ErrClientGetTSOTimeout))
						d.cancel()
						timerpool.GlobalTimerPool.Put(d.timer)
					case <-d.done:
						timerpool.GlobalTimerPool.Put(d.timer)
					case <-ctx.Done():
						timerpool.GlobalTimerPool.Put(d.timer)
						return
					}
				case <-ctx.Done():
					return
				}
			}
		}(dcLocation, tsDeadlineCh)
	}
}

func (c *tsoClient) scheduleCheckTSDeadline() {
	select {
	case c.checkTSDeadlineCh <- struct{}{}:
	default:
	}
}

func (c *tsoClient) tsoDispatcherCheckLoop() {
	defer c.wg.Done()

	loopCtx, loopCancel := context.WithCancel(c.ctx)
	defer loopCancel()

	ticker := time.NewTicker(tsLoopDCCheckInterval)
	defer ticker.Stop()
	for {
		c.updateTSODispatcher()
		select {
		case <-ticker.C:
		case <-c.checkTSODispatcherCh:
		case <-loopCtx.Done():
			log.Info("exit tso dispatcher loop")
			return
		}
	}
}

func (c *tsoClient) checkAllocator(
	dispatcherCtx context.Context,
	forwardCancel context.CancelFunc,
	dc, forwardedHostTrim, addr, url string,
	updateAndClear func(newAddr string, connectionCtx *tsoConnectionContext)) {
	defer func() {
		// cancel the forward stream
		forwardCancel()
		requestForwarded.WithLabelValues(forwardedHostTrim, addr).Set(0)
	}()
	cc, u := c.GetTSOAllocatorClientConnByDCLocation(dc)
	var healthCli healthpb.HealthClient
	ticker := time.NewTicker(time.Second)
	defer ticker.Stop()
	for {
		// the pd/allocator leader change, we need to re-establish the stream
		if u != url {
			log.Info("[tso] the leader of the allocator leader is changed", zap.String("dc", dc), zap.String("origin", url), zap.String("new", u))
			return
		}
		if healthCli == nil && cc != nil {
			healthCli = healthpb.NewHealthClient(cc)
		}
		if healthCli != nil {
			healthCtx, healthCancel := context.WithTimeout(dispatcherCtx, c.option.timeout)
			resp, err := healthCli.Check(healthCtx, &healthpb.HealthCheckRequest{Service: ""})
			failpoint.Inject("unreachableNetwork", func() {
				resp.Status = healthpb.HealthCheckResponse_UNKNOWN
			})
			healthCancel()
			if err == nil && resp.GetStatus() == healthpb.HealthCheckResponse_SERVING {
				// create a stream of the original allocator
				cctx, cancel := context.WithCancel(dispatcherCtx)
				stream, err := c.tsoStreamBuilderFactory.makeBuilder(cc).build(cctx, cancel, c.option.timeout)
				if err == nil && stream != nil {
					log.Info("[tso] recover the original tso stream since the network has become normal", zap.String("dc", dc), zap.String("url", url))
					updateAndClear(url, &tsoConnectionContext{url, stream, cctx, cancel})
					return
				}
			}
		}
		select {
		case <-dispatcherCtx.Done():
			return
		case <-ticker.C:
			// To ensure we can get the latest allocator leader
			// and once the leader is changed, we can exit this function.
			cc, u = c.GetTSOAllocatorClientConnByDCLocation(dc)
		}
	}
}

func (c *tsoClient) checkTSODispatcher(dcLocation string) bool {
	dispatcher, ok := c.tsoDispatcher.Load(dcLocation)
	if !ok || dispatcher == nil {
		return false
	}
	return true
}

func (c *tsoClient) createTSODispatcher(dcLocation string) {
	dispatcherCtx, dispatcherCancel := context.WithCancel(c.ctx)
	dispatcher := &tsoDispatcher{
		dispatcherCancel: dispatcherCancel,
		tsoBatchController: newTSOBatchController(
			make(chan *tsoRequest, defaultMaxTSOBatchSize*2),
			defaultMaxTSOBatchSize),
	}
	failpoint.Inject("shortDispatcherChannel", func() {
		dispatcher = &tsoDispatcher{
			dispatcherCancel: dispatcherCancel,
			tsoBatchController: newTSOBatchController(
				make(chan *tsoRequest, 1),
				defaultMaxTSOBatchSize),
		}
	})

	if _, ok := c.tsoDispatcher.LoadOrStore(dcLocation, dispatcher); !ok {
		// Successfully stored the value. Start the following goroutine.
		// Each goroutine is responsible for handling the tso stream request for its dc-location.
		// The only case that will make the dispatcher goroutine exit
		// is that the loopCtx is done, otherwise there is no circumstance
		// this goroutine should exit.
		c.wg.Add(1)
		go c.handleDispatcher(dispatcherCtx, dcLocation, dispatcher.tsoBatchController)
		log.Info("[tso] tso dispatcher created", zap.String("dc-location", dcLocation))
	} else {
		dispatcherCancel()
	}
}

func (c *tsoClient) handleDispatcher(
	dispatcherCtx context.Context,
	dc string,
	tbc *tsoBatchController,
) {
	var (
		err       error
		streamURL string
		stream    tsoStream
		streamCtx context.Context
		cancel    context.CancelFunc
		// url -> connectionContext
		connectionCtxs sync.Map
	)
	defer func() {
		log.Info("[tso] exit tso dispatcher", zap.String("dc-location", dc))
		// Cancel all connections.
		connectionCtxs.Range(func(_, cc any) bool {
			cc.(*tsoConnectionContext).cancel()
			return true
		})
		// Clear the tso batch controller.
		tbc.clear()
		c.wg.Done()
	}()
	// Call updateTSOConnectionCtxs once to init the connectionCtxs first.
	c.updateTSOConnectionCtxs(dispatcherCtx, dc, &connectionCtxs)
	// Only the Global TSO needs to watch the updateTSOConnectionCtxsCh to sense the
	// change of the cluster when TSO Follower Proxy is enabled.
	// TODO: support TSO Follower Proxy for the Local TSO.
	if dc == globalDCLocation {
		go func() {
			var updateTicker = &time.Ticker{}
			setNewUpdateTicker := func(ticker *time.Ticker) {
				if updateTicker.C != nil {
					updateTicker.Stop()
				}
				updateTicker = ticker
			}
			// Set to nil before returning to ensure that the existing ticker can be GC.
			defer setNewUpdateTicker(nil)

			for {
				select {
				case <-dispatcherCtx.Done():
					return
				case <-c.option.enableTSOFollowerProxyCh:
					enableTSOFollowerProxy := c.option.getEnableTSOFollowerProxy()
					log.Info("[tso] tso follower proxy status changed",
						zap.String("dc-location", dc),
						zap.Bool("enable", enableTSOFollowerProxy))
					if enableTSOFollowerProxy && updateTicker.C == nil {
						// Because the TSO Follower Proxy is enabled,
						// the periodic check needs to be performed.
						setNewUpdateTicker(time.NewTicker(memberUpdateInterval))
					} else if !enableTSOFollowerProxy && updateTicker.C != nil {
						// Because the TSO Follower Proxy is disabled,
						// the periodic check needs to be turned off.
						setNewUpdateTicker(&time.Ticker{})
					} else {
						// The status of TSO Follower Proxy does not change, and updateTSOConnectionCtxs is not triggered
						continue
					}
				case <-updateTicker.C:
				case <-c.updateTSOConnectionCtxsCh:
				}
				c.updateTSOConnectionCtxs(dispatcherCtx, dc, &connectionCtxs)
			}
		}()
	}

	// Loop through each batch of TSO requests and send them for processing.
	streamLoopTimer := time.NewTimer(c.option.timeout)
	defer streamLoopTimer.Stop()
	bo := retry.InitialBackoffer(updateMemberBackOffBaseTime, updateMemberTimeout, updateMemberBackOffBaseTime)
tsoBatchLoop:
	for {
		select {
		case <-dispatcherCtx.Done():
			return
		default:
		}
		// Start to collect the TSO requests.
		maxBatchWaitInterval := c.option.getMaxTSOBatchWaitInterval()
		// Once the TSO requests are collected, must make sure they could be finished or revoked eventually,
		// otherwise the upper caller may get blocked on waiting for the results.
		if err = tbc.fetchPendingRequests(dispatcherCtx, maxBatchWaitInterval); err != nil {
			// Finish the collected requests if the fetch failed.
			tbc.finishCollectedRequests(0, 0, 0, errors.WithStack(err))
			if err == context.Canceled {
				log.Info("[tso] stop fetching the pending tso requests due to context canceled",
					zap.String("dc-location", dc))
			} else {
				log.Error("[tso] fetch pending tso requests error",
					zap.String("dc-location", dc),
					zap.Error(errs.ErrClientGetTSO.FastGenByArgs(err.Error())))
			}
			return
		}
		if maxBatchWaitInterval >= 0 {
			tbc.adjustBestBatchSize()
		}
		// Stop the timer if it's not stopped.
		if !streamLoopTimer.Stop() {
			select {
			case <-streamLoopTimer.C: // try to drain from the channel
			default:
			}
		}
		// We need be careful here, see more details in the comments of Timer.Reset.
		// https://pkg.go.dev/time@master#Timer.Reset
		streamLoopTimer.Reset(c.option.timeout)
		// Choose a stream to send the TSO gRPC request.
	streamChoosingLoop:
		for {
			connectionCtx := c.chooseStream(&connectionCtxs)
			if connectionCtx != nil {
				streamURL, stream, streamCtx, cancel = connectionCtx.streamURL, connectionCtx.stream, connectionCtx.ctx, connectionCtx.cancel
			}
			// Check stream and retry if necessary.
			if stream == nil {
				log.Info("[tso] tso stream is not ready", zap.String("dc", dc))
				if c.updateTSOConnectionCtxs(dispatcherCtx, dc, &connectionCtxs) {
					continue streamChoosingLoop
				}
				timer := time.NewTimer(retryInterval)
				select {
				case <-dispatcherCtx.Done():
					// Finish the collected requests if the context is canceled.
					tbc.finishCollectedRequests(0, 0, 0, errors.WithStack(dispatcherCtx.Err()))
					timer.Stop()
					return
				case <-streamLoopTimer.C:
					err = errs.ErrClientCreateTSOStream.FastGenByArgs(errs.RetryTimeoutErr)
					log.Error("[tso] create tso stream error", zap.String("dc-location", dc), errs.ZapError(err))
					c.svcDiscovery.ScheduleCheckMemberChanged()
					// Finish the collected requests if the stream is failed to be created.
					tbc.finishCollectedRequests(0, 0, 0, errors.WithStack(err))
					timer.Stop()
					continue tsoBatchLoop
				case <-timer.C:
					timer.Stop()
					continue streamChoosingLoop
				}
			}
			select {
			case <-streamCtx.Done():
				log.Info("[tso] tso stream is canceled", zap.String("dc", dc), zap.String("stream-url", streamURL))
				// Set `stream` to nil and remove this stream from the `connectionCtxs` due to being canceled.
				connectionCtxs.Delete(streamURL)
				cancel()
				stream = nil
				continue
			default:
				break streamChoosingLoop
			}
		}
		done := make(chan struct{})
		dl := newTSDeadline(c.option.timeout, done, cancel)
		tsDeadlineCh, ok := c.tsDeadline.Load(dc)
		for !ok || tsDeadlineCh == nil {
			c.scheduleCheckTSDeadline()
			time.Sleep(time.Millisecond * 100)
			tsDeadlineCh, ok = c.tsDeadline.Load(dc)
		}
		select {
		case <-dispatcherCtx.Done():
			// Finish the collected requests if the context is canceled.
			tbc.finishCollectedRequests(0, 0, 0, errors.WithStack(dispatcherCtx.Err()))
			return
		case tsDeadlineCh.(chan *deadline) <- dl:
		}
		// processRequests guarantees that the collected requests could be finished properly.
		err = c.processRequests(stream, dc, tbc)
		close(done)
		// If error happens during tso stream handling, reset stream and run the next trial.
		if err != nil {
			select {
			case <-dispatcherCtx.Done():
				return
			default:
			}
			c.svcDiscovery.ScheduleCheckMemberChanged()
			log.Error("[tso] getTS error after processing requests",
				zap.String("dc-location", dc),
				zap.String("stream-url", streamURL),
				zap.Error(errs.ErrClientGetTSO.FastGenByArgs(err.Error())))
			// Set `stream` to nil and remove this stream from the `connectionCtxs` due to error.
			connectionCtxs.Delete(streamURL)
			cancel()
			stream = nil
			// Because ScheduleCheckMemberChanged is asynchronous, if the leader changes, we better call `updateMember` ASAP.
			if IsLeaderChange(err) {
				if err := bo.Exec(dispatcherCtx, c.svcDiscovery.CheckMemberChanged); err != nil {
					select {
					case <-dispatcherCtx.Done():
						return
					default:
					}
				}
				// Because the TSO Follower Proxy could be configured online,
				// If we change it from on -> off, background updateTSOConnectionCtxs
				// will cancel the current stream, then the EOF error caused by cancel()
				// should not trigger the updateTSOConnectionCtxs here.
				// So we should only call it when the leader changes.
				c.updateTSOConnectionCtxs(dispatcherCtx, dc, &connectionCtxs)
			}
		}
	}
}

// TSO Follower Proxy only supports the Global TSO proxy now.
func (c *tsoClient) allowTSOFollowerProxy(dc string) bool {
	return dc == globalDCLocation && c.option.getEnableTSOFollowerProxy()
}

// chooseStream uses the reservoir sampling algorithm to randomly choose a connection.
// connectionCtxs will only have only one stream to choose when the TSO Follower Proxy is off.
func (c *tsoClient) chooseStream(connectionCtxs *sync.Map) (connectionCtx *tsoConnectionContext) {
	idx := 0
	connectionCtxs.Range(func(_, cc any) bool {
		j := rand.Intn(idx + 1)
		if j < 1 {
			connectionCtx = cc.(*tsoConnectionContext)
		}
		idx++
		return true
	})
	return connectionCtx
}

type tsoConnectionContext struct {
	streamURL string
	// Current stream to send gRPC requests, pdpb.PD_TsoClient for a leader/follower in the PD cluster,
	// or tsopb.TSO_TsoClient for a primary/secondary in the TSO cluster
	stream tsoStream
	ctx    context.Context
	cancel context.CancelFunc
}

func (c *tsoClient) updateTSOConnectionCtxs(updaterCtx context.Context, dc string, connectionCtxs *sync.Map) bool {
	// Normal connection creating, it will be affected by the `enableForwarding`.
	createTSOConnection := c.tryConnectToTSO
	if c.allowTSOFollowerProxy(dc) {
		createTSOConnection = c.tryConnectToTSOWithProxy
	}
	if err := createTSOConnection(updaterCtx, dc, connectionCtxs); err != nil {
		log.Error("[tso] update connection contexts failed", zap.String("dc", dc), errs.ZapError(err))
		return false
	}
	return true
}

// tryConnectToTSO will try to connect to the TSO allocator leader. If the connection becomes unreachable
// and enableForwarding is true, it will create a new connection to a follower to do the forwarding,
// while a new daemon will be created also to switch back to a normal leader connection ASAP the
// connection comes back to normal.
func (c *tsoClient) tryConnectToTSO(
	dispatcherCtx context.Context,
	dc string,
	connectionCtxs *sync.Map,
) error {
	var (
		networkErrNum uint64
		err           error
		stream        tsoStream
		url           string
		cc            *grpc.ClientConn
	)
	updateAndClear := func(newURL string, connectionCtx *tsoConnectionContext) {
		if cc, loaded := connectionCtxs.LoadOrStore(newURL, connectionCtx); loaded {
			// If the previous connection still exists, we should close it first.
			cc.(*tsoConnectionContext).cancel()
			connectionCtxs.Store(newURL, connectionCtx)
		}
		connectionCtxs.Range(func(url, cc any) bool {
			if url.(string) != newURL {
				cc.(*tsoConnectionContext).cancel()
				connectionCtxs.Delete(url)
			}
			return true
		})
	}
	// retry several times before falling back to the follower when the network problem happens

	ticker := time.NewTicker(retryInterval)
	defer ticker.Stop()
	for i := 0; i < maxRetryTimes; i++ {
		c.svcDiscovery.ScheduleCheckMemberChanged()
		cc, url = c.GetTSOAllocatorClientConnByDCLocation(dc)
		if cc != nil {
			cctx, cancel := context.WithCancel(dispatcherCtx)
			stream, err = c.tsoStreamBuilderFactory.makeBuilder(cc).build(cctx, cancel, c.option.timeout)
			failpoint.Inject("unreachableNetwork", func() {
				stream = nil
				err = status.New(codes.Unavailable, "unavailable").Err()
			})
			if stream != nil && err == nil {
				updateAndClear(url, &tsoConnectionContext{url, stream, cctx, cancel})
				return nil
			}

			if err != nil && c.option.enableForwarding {
				// The reason we need to judge if the error code is equal to "Canceled" here is that
				// when we create a stream we use a goroutine to manually control the timeout of the connection.
				// There is no need to wait for the transport layer timeout which can reduce the time of unavailability.
				// But it conflicts with the retry mechanism since we use the error code to decide if it is caused by network error.
				// And actually the `Canceled` error can be regarded as a kind of network error in some way.
				if rpcErr, ok := status.FromError(err); ok && (isNetworkError(rpcErr.Code()) || rpcErr.Code() == codes.Canceled) {
					networkErrNum++
				}
			}
			cancel()
		} else {
			networkErrNum++
		}
		select {
		case <-dispatcherCtx.Done():
			return err
		case <-ticker.C:
		}
	}

	if networkErrNum == maxRetryTimes {
		// encounter the network error
		backupClientConn, backupURL := c.backupClientConn()
		if backupClientConn != nil {
			log.Info("[tso] fall back to use follower to forward tso stream", zap.String("dc", dc), zap.String("follower-url", backupURL))
			forwardedHost, ok := c.GetTSOAllocatorServingURLByDCLocation(dc)
			if !ok {
				return errors.Errorf("cannot find the allocator leader in %s", dc)
			}

			// create the follower stream
			cctx, cancel := context.WithCancel(dispatcherCtx)
			cctx = grpcutil.BuildForwardContext(cctx, forwardedHost)
			stream, err = c.tsoStreamBuilderFactory.makeBuilder(backupClientConn).build(cctx, cancel, c.option.timeout)
			if err == nil {
				forwardedHostTrim := trimHTTPPrefix(forwardedHost)
				addr := trimHTTPPrefix(backupURL)
				// the goroutine is used to check the network and change back to the original stream
				go c.checkAllocator(dispatcherCtx, cancel, dc, forwardedHostTrim, addr, url, updateAndClear)
				requestForwarded.WithLabelValues(forwardedHostTrim, addr).Set(1)
				updateAndClear(backupURL, &tsoConnectionContext{backupURL, stream, cctx, cancel})
				return nil
			}
			cancel()
		}
	}
	return err
}

// getAllTSOStreamBuilders returns a TSO stream builder for every service endpoint of TSO leader/followers
// or of keyspace group primary/secondaries.
func (c *tsoClient) getAllTSOStreamBuilders() map[string]tsoStreamBuilder {
	var (
		addrs          = c.svcDiscovery.GetServiceURLs()
		streamBuilders = make(map[string]tsoStreamBuilder, len(addrs))
		cc             *grpc.ClientConn
		err            error
	)
	for _, addr := range addrs {
		if len(addrs) == 0 {
			continue
		}
		if cc, err = c.svcDiscovery.GetOrCreateGRPCConn(addr); err != nil {
			continue
		}
		healthCtx, healthCancel := context.WithTimeout(c.ctx, c.option.timeout)
		resp, err := healthpb.NewHealthClient(cc).Check(healthCtx, &healthpb.HealthCheckRequest{Service: ""})
		healthCancel()
		if err == nil && resp.GetStatus() == healthpb.HealthCheckResponse_SERVING {
			streamBuilders[addr] = c.tsoStreamBuilderFactory.makeBuilder(cc)
		}
	}
	return streamBuilders
}

// tryConnectToTSOWithProxy will create multiple streams to all the service endpoints to work as
// a TSO proxy to reduce the pressure of the main serving service endpoint.
func (c *tsoClient) tryConnectToTSOWithProxy(dispatcherCtx context.Context, dc string, connectionCtxs *sync.Map) error {
	tsoStreamBuilders := c.getAllTSOStreamBuilders()
	leaderAddr := c.svcDiscovery.GetServingURL()
	forwardedHost, ok := c.GetTSOAllocatorServingURLByDCLocation(dc)
	if !ok {
		return errors.Errorf("cannot find the allocator leader in %s", dc)
	}
	// GC the stale one.
	connectionCtxs.Range(func(addr, cc any) bool {
		addrStr := addr.(string)
		if _, ok := tsoStreamBuilders[addrStr]; !ok {
			log.Info("[tso] remove the stale tso stream",
				zap.String("dc", dc),
				zap.String("addr", addrStr))
			cc.(*tsoConnectionContext).cancel()
			connectionCtxs.Delete(addr)
		}
		return true
	})
	// Update the missing one.
	for addr, tsoStreamBuilder := range tsoStreamBuilders {
		if _, ok = connectionCtxs.Load(addr); ok {
			continue
		}
		log.Info("[tso] try to create tso stream",
			zap.String("dc", dc), zap.String("addr", addr))
		cctx, cancel := context.WithCancel(dispatcherCtx)
		// Do not proxy the leader client.
		if addr != leaderAddr {
			log.Info("[tso] use follower to forward tso stream to do the proxy",
				zap.String("dc", dc), zap.String("addr", addr))
			cctx = grpcutil.BuildForwardContext(cctx, forwardedHost)
		}
		// Create the TSO stream.
		stream, err := tsoStreamBuilder.build(cctx, cancel, c.option.timeout)
		if err == nil {
			if addr != leaderAddr {
				forwardedHostTrim := trimHTTPPrefix(forwardedHost)
				addrTrim := trimHTTPPrefix(addr)
				requestForwarded.WithLabelValues(forwardedHostTrim, addrTrim).Set(1)
			}
			connectionCtxs.Store(addr, &tsoConnectionContext{addr, stream, cctx, cancel})
			continue
		}
		log.Error("[tso] create the tso stream failed",
			zap.String("dc", dc), zap.String("addr", addr), errs.ZapError(err))
		cancel()
	}
	return nil
}

func (c *tsoClient) processRequests(
	stream tsoStream, dcLocation string, tbc *tsoBatchController,
) error {
	requests := tbc.getCollectedRequests()
	for _, req := range requests {
		defer trace.StartRegion(req.requestCtx, "pdclient.tsoReqSend").End()
		if span := opentracing.SpanFromContext(req.requestCtx); span != nil && span.Tracer() != nil {
			span = span.Tracer().StartSpan("pdclient.processRequests", opentracing.ChildOf(span.Context()))
			defer span.Finish()
		}
	}

	count := int64(len(requests))
	reqKeyspaceGroupID := c.svcDiscovery.GetKeyspaceGroupID()
	respKeyspaceGroupID, physical, logical, suffixBits, err := stream.processRequests(
		c.svcDiscovery.GetClusterID(), c.svcDiscovery.GetKeyspaceID(), reqKeyspaceGroupID,
		dcLocation, count, tbc.batchStartTime)
	if err != nil {
		tbc.finishCollectedRequests(0, 0, 0, err)
		return err
	}
	// `logical` is the largest ts's logical part here, we need to do the subtracting before we finish each TSO request.
	firstLogical := tsoutil.AddLogical(logical, -count+1, suffixBits)
	curTSOInfo := &tsoInfo{
		tsoServer:           stream.getServerURL(),
		reqKeyspaceGroupID:  reqKeyspaceGroupID,
		respKeyspaceGroupID: respKeyspaceGroupID,
		respReceivedAt:      time.Now(),
		physical:            physical,
		logical:             tsoutil.AddLogical(firstLogical, count-1, suffixBits),
	}
	c.compareAndSwapTS(dcLocation, curTSOInfo, physical, firstLogical)
	tbc.finishCollectedRequests(physical, firstLogical, suffixBits, nil)
	return nil
}

func (c *tsoClient) compareAndSwapTS(
	dcLocation string,
	curTSOInfo *tsoInfo,
	physical, firstLogical int64,
) {
	val, loaded := c.lastTSOInfoMap.LoadOrStore(dcLocation, curTSOInfo)
	if !loaded {
		return
	}
	lastTSOInfo := val.(*tsoInfo)
	if lastTSOInfo.respKeyspaceGroupID != curTSOInfo.respKeyspaceGroupID {
		log.Info("[tso] keyspace group changed",
			zap.String("dc-location", dcLocation),
			zap.Uint32("old-group-id", lastTSOInfo.respKeyspaceGroupID),
			zap.Uint32("new-group-id", curTSOInfo.respKeyspaceGroupID))
	}

	// The TSO we get is a range like [largestLogical-count+1, largestLogical], so we save the last TSO's largest logical
	// to compare with the new TSO's first logical. For example, if we have a TSO resp with logical 10, count 5, then
	// all TSOs we get will be [6, 7, 8, 9, 10]. lastTSOInfo.logical stores the logical part of the largest ts returned
	// last time.
	if tsoutil.TSLessEqual(physical, firstLogical, lastTSOInfo.physical, lastTSOInfo.logical) {
		log.Panic("[tso] timestamp fallback",
			zap.String("dc-location", dcLocation),
			zap.Uint32("keyspace", c.svcDiscovery.GetKeyspaceID()),
			zap.String("last-ts", fmt.Sprintf("(%d, %d)", lastTSOInfo.physical, lastTSOInfo.logical)),
			zap.String("cur-ts", fmt.Sprintf("(%d, %d)", physical, firstLogical)),
			zap.String("last-tso-server", lastTSOInfo.tsoServer),
			zap.String("cur-tso-server", curTSOInfo.tsoServer),
			zap.Uint32("last-keyspace-group-in-request", lastTSOInfo.reqKeyspaceGroupID),
			zap.Uint32("cur-keyspace-group-in-request", curTSOInfo.reqKeyspaceGroupID),
			zap.Uint32("last-keyspace-group-in-response", lastTSOInfo.respKeyspaceGroupID),
			zap.Uint32("cur-keyspace-group-in-response", curTSOInfo.respKeyspaceGroupID),
			zap.Time("last-response-received-at", lastTSOInfo.respReceivedAt),
			zap.Time("cur-response-received-at", curTSOInfo.respReceivedAt))
	}
	lastTSOInfo.tsoServer = curTSOInfo.tsoServer
	lastTSOInfo.reqKeyspaceGroupID = curTSOInfo.reqKeyspaceGroupID
	lastTSOInfo.respKeyspaceGroupID = curTSOInfo.respKeyspaceGroupID
	lastTSOInfo.respReceivedAt = curTSOInfo.respReceivedAt
	lastTSOInfo.physical = curTSOInfo.physical
	lastTSOInfo.logical = curTSOInfo.logical
<<<<<<< HEAD
}

func (c *tsoClient) finishRequest(requests []*tsoRequest, physical, firstLogical int64, suffixBits uint32, err error) {
	for i := 0; i < len(requests); i++ {
		req := requests[i]
		requests[i].physical, requests[i].logical = physical, tsoutil.AddLogical(firstLogical, int64(i), suffixBits)
		if err != nil && req.bo != nil {
			if req.bo.WaitAndExecWithoutReset(req.requestCtx, func() error {
				return c.dispatchRequestWithFastRetry(req.requestCtx, req.dcLocation, req)
			}) {
				continue
			}
		}
		tr := trace.StartRegion(requests[i].requestCtx, "pdclient.tsoReqDequeue")
		requests[i].done <- err
		tr.End()
	}
=======
>>>>>>> f5599403
}<|MERGE_RESOLUTION|>--- conflicted
+++ resolved
@@ -73,24 +73,8 @@
 	}
 }
 
-<<<<<<< HEAD
-func (c *tsoClient) dispatchRequestWithFastRetry(ctx context.Context, dcLocation string, request *tsoRequest) error {
-	if err := c.dispatchRequest(ctx, dcLocation, request); err != nil {
-		// Wait for a while and try again
-		time.Sleep(50 * time.Millisecond)
-		if err = c.dispatchRequest(ctx, dcLocation, request); err != nil {
-			return err
-		}
-	}
-	return nil
-}
-
-func (c *tsoClient) dispatchRequest(ctx context.Context, dcLocation string, request *tsoRequest) error {
-	dispatcher, ok := c.tsoDispatcher.Load(dcLocation)
-=======
 func (c *tsoClient) dispatchRequest(request *tsoRequest) (bool, error) {
 	dispatcher, ok := c.tsoDispatcher.Load(request.dcLocation)
->>>>>>> f5599403
 	if !ok {
 		err := errs.ErrClientGetTSO.FastGenByArgs(fmt.Sprintf("unknown dc-location %s to the client", request.dcLocation))
 		log.Error("[tso] dispatch tso request error", zap.String("dc-location", request.dcLocation), errs.ZapError(err))
@@ -887,24 +871,4 @@
 	lastTSOInfo.respReceivedAt = curTSOInfo.respReceivedAt
 	lastTSOInfo.physical = curTSOInfo.physical
 	lastTSOInfo.logical = curTSOInfo.logical
-<<<<<<< HEAD
-}
-
-func (c *tsoClient) finishRequest(requests []*tsoRequest, physical, firstLogical int64, suffixBits uint32, err error) {
-	for i := 0; i < len(requests); i++ {
-		req := requests[i]
-		requests[i].physical, requests[i].logical = physical, tsoutil.AddLogical(firstLogical, int64(i), suffixBits)
-		if err != nil && req.bo != nil {
-			if req.bo.WaitAndExecWithoutReset(req.requestCtx, func() error {
-				return c.dispatchRequestWithFastRetry(req.requestCtx, req.dcLocation, req)
-			}) {
-				continue
-			}
-		}
-		tr := trace.StartRegion(requests[i].requestCtx, "pdclient.tsoReqDequeue")
-		requests[i].done <- err
-		tr.End()
-	}
-=======
->>>>>>> f5599403
 }