--- conflicted
+++ resolved
@@ -38,24 +38,8 @@
 
 // client errors
 var (
-<<<<<<< HEAD
-	ErrClientGetProtoClient        = errors.Normalize("failed to get proto client", errors.RFCCodeText("PD:client:ErrClientGetProtoClient"))
-	ErrClientGetMetaStorageClient  = errors.Normalize("failed to get meta storage client", errors.RFCCodeText("PD:client:ErrClientGetMetaStorageClient"))
-	ErrClientCreateTSOStream       = errors.Normalize("create TSO stream failed, %s", errors.RFCCodeText("PD:client:ErrClientCreateTSOStream"))
-	ErrClientTSOStreamClosed       = errors.Normalize("encountered TSO stream being closed unexpectedly", errors.RFCCodeText("PD:client:ErrClientTSOStreamClosed"))
-	ErrClientGetTSOTimeout         = errors.Normalize("get TSO timeout", errors.RFCCodeText("PD:client:ErrClientGetTSOTimeout"))
-	ErrClientGetTSO                = errors.Normalize("get TSO failed, %v", errors.RFCCodeText("PD:client:ErrClientGetTSO"))
-	ErrClientGetMinTSO             = errors.Normalize("get min TSO failed, %v", errors.RFCCodeText("PD:client:ErrClientGetMinTSO"))
-	ErrClientGetLeader             = errors.Normalize("get leader failed, %v", errors.RFCCodeText("PD:client:ErrClientGetLeader"))
-	ErrClientGetMember             = errors.Normalize("get member failed", errors.RFCCodeText("PD:client:ErrClientGetMember"))
-	ErrClientGetClusterInfo        = errors.Normalize("get cluster info failed", errors.RFCCodeText("PD:client:ErrClientGetClusterInfo"))
-	ErrClientUpdateMember          = errors.Normalize("update member failed, %v", errors.RFCCodeText("PD:client:ErrUpdateMember"))
-	ErrClientProtoUnmarshal        = errors.Normalize("failed to unmarshal proto", errors.RFCCodeText("PD:proto:ErrClientProtoUnmarshal"))
-	ErrClientGetMultiResponse      = errors.Normalize("get invalid value response %v, must only one", errors.RFCCodeText("PD:client:ErrClientGetMultiResponse"))
-	ErrClientGetServingEndpoint    = errors.Normalize("get serving endpoint failed", errors.RFCCodeText("PD:client:ErrClientGetServingEndpoint"))
-	ErrClientFindGroupByKeyspaceID = errors.Normalize("can't find keyspace group by keyspace id", errors.RFCCodeText("PD:client:ErrClientFindGroupByKeyspaceID"))
-=======
 	ErrClientGetProtoClient           = errors.Normalize("failed to get proto client", errors.RFCCodeText("PD:client:ErrClientGetProtoClient"))
+	ErrClientGetMetaStorageClient     = errors.Normalize("failed to get meta storage client", errors.RFCCodeText("PD:client:ErrClientGetMetaStorageClient"))
 	ErrClientCreateTSOStream          = errors.Normalize("create TSO stream failed, %s", errors.RFCCodeText("PD:client:ErrClientCreateTSOStream"))
 	ErrClientTSOStreamClosed          = errors.Normalize("encountered TSO stream being closed unexpectedly", errors.RFCCodeText("PD:client:ErrClientTSOStreamClosed"))
 	ErrClientGetTSOTimeout            = errors.Normalize("get TSO timeout", errors.RFCCodeText("PD:client:ErrClientGetTSOTimeout"))
@@ -70,7 +54,6 @@
 	ErrClientGetServingEndpoint       = errors.Normalize("get serving endpoint failed", errors.RFCCodeText("PD:client:ErrClientGetServingEndpoint"))
 	ErrClientFindGroupByKeyspaceID    = errors.Normalize("can't find keyspace group by keyspace id", errors.RFCCodeText("PD:client:ErrClientFindGroupByKeyspaceID"))
 	ErrClientWatchGCSafePointV2Stream = errors.Normalize("watch gc safe point v2 stream failed, %s", errors.RFCCodeText("PD:client:ErrClientWatchGCSafePointV2Stream"))
->>>>>>> f9534ff5
 )
 
 // grpcutil errors
