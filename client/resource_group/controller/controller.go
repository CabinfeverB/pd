// Copyright 2023 TiKV Project Authors.
//
// Licensed under the Apache License, Version 2.0 (the "License");
// you may not use this file except in compliance with the License.
// You may obtain a copy of the License at
//
//     http://www.apache.org/licenses/LICENSE-2.0
//
// Unless required by applicable law or agreed to in writing, software
// distributed under the License is distributed on an "AS IS" BASIS,g
// WITHOUT WARRANTIES OR CONDITIONS OF ANY KIND, either express or implied.
// See the License for the specific language governing permissions and
// limitations under the License.

package controller

import (
	"context"
	"encoding/json"
	"math"
	"sync"
	"sync/atomic"
	"time"

	"github.com/pingcap/errors"
	"github.com/pingcap/failpoint"
	rmpb "github.com/pingcap/kvproto/pkg/resource_manager"
	"github.com/pingcap/log"
	"github.com/prometheus/client_golang/prometheus"
	pd "github.com/tikv/pd/client"
	"github.com/tikv/pd/client/errs"
	"go.uber.org/zap"
)

const (
	controllerConfigPath    = "resource_group/controller"
	maxRetry                = 3
	maxNotificationChanLen  = 200
	needTokensAmplification = 1.1
)

type selectType int

const (
	periodicReport selectType = 0
	lowToken       selectType = 1
)

// ResourceGroupKVInterceptor is used as quota limit controller for resource group using kv store.
type ResourceGroupKVInterceptor interface {
	// OnRequestWait is used to check whether resource group has enough tokens. It maybe needs to wait some time.
	OnRequestWait(ctx context.Context, resourceGroupName string, info RequestInfo) (*rmpb.Consumption, error)
	// OnResponse is used to consume tokens after receiving response
	OnResponse(resourceGroupName string, req RequestInfo, resp ResponseInfo) (*rmpb.Consumption, error)
}

// ResourceGroupProvider provides some api to interact with resource manager server。
type ResourceGroupProvider interface {
	ListResourceGroups(ctx context.Context) ([]*rmpb.ResourceGroup, error)
	GetResourceGroup(ctx context.Context, resourceGroupName string) (*rmpb.ResourceGroup, error)
	AddResourceGroup(ctx context.Context, metaGroup *rmpb.ResourceGroup) (string, error)
	ModifyResourceGroup(ctx context.Context, metaGroup *rmpb.ResourceGroup) (string, error)
	DeleteResourceGroup(ctx context.Context, resourceGroupName string) (string, error)
	AcquireTokenBuckets(ctx context.Context, request *rmpb.TokenBucketsRequest) ([]*rmpb.TokenBucketResponse, error)
	LoadGlobalConfig(ctx context.Context, names []string, configPath string) ([]pd.GlobalConfigItem, int64, error)
}

// ResourceControlCreateOption create a ResourceGroupsController with the optional settings.
type ResourceControlCreateOption func(controller *ResourceGroupsController)

// EnableSingleGroupByKeyspace is the option to enable single group by keyspace feature.
func EnableSingleGroupByKeyspace() ResourceControlCreateOption {
	return func(controller *ResourceGroupsController) {
		controller.config.isSingleGroupByKeyspace = true
	}
}

// WithMaxWaitDuration is the option to set the max wait duration for acquiring token buckets.
func WithMaxWaitDuration(d time.Duration) ResourceControlCreateOption {
	return func(controller *ResourceGroupsController) {
		controller.config.maxWaitDuration = d
	}
}

var _ ResourceGroupKVInterceptor = (*ResourceGroupsController)(nil)

// ResourceGroupsController impls ResourceGroupKVInterceptor.
type ResourceGroupsController struct {
	clientUniqueID   uint64
	provider         ResourceGroupProvider
	groupsController sync.Map
	config           *Config

	loopCtx    context.Context
	loopCancel func()

	calculators []ResourceCalculator

	// When a signal is received, it means the number of available token is low.
	lowTokenNotifyChan chan struct{}
	// When a token bucket response received from server, it will be sent to the channel.
	tokenResponseChan chan []*rmpb.TokenBucketResponse
	// When the token bucket of a resource group is updated, it will be sent to the channel.
	tokenBucketUpdateChan chan *groupCostController
	responseDeadlineCh    <-chan time.Time

	run struct {
		responseDeadline *time.Timer
		inDegradedMode   bool
		// currentRequests is used to record the request and resource group.
		// Currently, we don't do multiple `AcquireTokenBuckets`` at the same time, so there are no concurrency problems with `currentRequests`.
		currentRequests []*rmpb.TokenBucketRequest
	}
}

// NewResourceGroupController returns a new ResourceGroupsController which impls ResourceGroupKVInterceptor
func NewResourceGroupController(
	ctx context.Context,
	clientUniqueID uint64,
	provider ResourceGroupProvider,
	requestUnitConfig *RequestUnitConfig,
	opts ...ResourceControlCreateOption,
) (*ResourceGroupsController, error) {
	controllerConfig, err := loadServerConfig(ctx, provider)
	if err != nil {
		return nil, err
	}
	if requestUnitConfig != nil {
		controllerConfig.RequestUnit = *requestUnitConfig
	}
	config := GenerateConfig(controllerConfig)
	controller := &ResourceGroupsController{
		clientUniqueID:        clientUniqueID,
		provider:              provider,
		config:                config,
		lowTokenNotifyChan:    make(chan struct{}, 1),
		tokenResponseChan:     make(chan []*rmpb.TokenBucketResponse, 1),
		tokenBucketUpdateChan: make(chan *groupCostController, maxNotificationChanLen),
	}
	for _, opt := range opts {
		opt(controller)
	}
	controller.calculators = []ResourceCalculator{newKVCalculator(controller.config), newSQLCalculator(controller.config)}
	return controller, nil
}

func loadServerConfig(ctx context.Context, provider ResourceGroupProvider) (*ControllerConfig, error) {
	items, _, err := provider.LoadGlobalConfig(ctx, nil, controllerConfigPath)
	if err != nil {
		return nil, err
	}
	if len(items) == 0 {
		log.Warn("[resource group controller] server does not save config, load config failed")
		return DefaultControllerConfig(), nil
	}
	controllerConfig := &ControllerConfig{}
	err = json.Unmarshal(items[0].PayLoad, controllerConfig)
	if err != nil {
		return nil, err
	}
	return controllerConfig, nil
}

// GetConfig returns the config of controller. It's only used for test.
func (c *ResourceGroupsController) GetConfig() *Config {
	return c.config
}

// Source List
const (
	FromPeriodReport = "period_report"
	FromLowRU        = "low_ru"
)

// Start starts ResourceGroupController service.
func (c *ResourceGroupsController) Start(ctx context.Context) {
	c.loopCtx, c.loopCancel = context.WithCancel(ctx)
	go func() {
		if c.config.DegradedModeWaitDuration > 0 {
			c.run.responseDeadline = time.NewTimer(c.config.DegradedModeWaitDuration)
			c.run.responseDeadline.Stop()
			defer c.run.responseDeadline.Stop()
		}
		cleanupTicker := time.NewTicker(defaultGroupCleanupInterval)
		defer cleanupTicker.Stop()
		stateUpdateTicker := time.NewTicker(defaultGroupStateUpdateInterval)
		defer stateUpdateTicker.Stop()

		failpoint.Inject("fastCleanup", func() {
			cleanupTicker.Stop()
			cleanupTicker = time.NewTicker(100 * time.Millisecond)
		})

		for {
			select {
			case <-c.loopCtx.Done():
<<<<<<< HEAD
				c.resetMetrics()
=======
				resourceGroupStatusGauge.Reset()
>>>>>>> 220dbed0
				return
			case <-c.responseDeadlineCh:
				c.run.inDegradedMode = true
				c.applyDegradedMode()
				log.Warn("[resource group controller] enter degraded mode")
			case resp := <-c.tokenResponseChan:
				if resp != nil {
					c.updateRunState()
					c.handleTokenBucketResponse(resp)
				}
				c.run.currentRequests = nil
			case <-cleanupTicker.C:
				if err := c.cleanUpResourceGroup(c.loopCtx); err != nil {
					log.Error("[resource group controller] clean up resource groups failed", zap.Error(err))
				}
			case <-stateUpdateTicker.C:
				c.updateRunState()
				c.updateAvgRequestResourcePerSec()
				if len(c.run.currentRequests) == 0 {
					c.collectTokenBucketRequests(c.loopCtx, FromPeriodReport, periodicReport /* select resource groups which should be reported periodically */)
				}
			case <-c.lowTokenNotifyChan:
				c.updateRunState()
				c.updateAvgRequestResourcePerSec()
				if len(c.run.currentRequests) == 0 {
					c.collectTokenBucketRequests(c.loopCtx, FromLowRU, lowToken /* select low tokens resource group */)
				}
				if c.run.inDegradedMode {
					c.applyDegradedMode()
				}
			case gc := <-c.tokenBucketUpdateChan:
				now := gc.run.now
				go gc.handleTokenBucketUpdateEvent(c.loopCtx, now)
			}
		}
	}()
}

// Stop stops ResourceGroupController service.
func (c *ResourceGroupsController) Stop() error {
	if c.loopCancel == nil {
		return errors.Errorf("resource groups controller does not start")
	}
	c.loopCancel()
	return nil
}

func (c *ResourceGroupsController) resetMetrics() {
	resourceGroupStatusGauge.Reset()
}

// tryGetResourceGroup will try to get the resource group controller from local cache first,
// if the local cache misses, it will then call gRPC to fetch the resource group info from server.
func (c *ResourceGroupsController) tryGetResourceGroup(ctx context.Context, name string) (*groupCostController, error) {
	// Get from the local cache first.
	if tmp, ok := c.groupsController.Load(name); ok {
		return tmp.(*groupCostController), nil
	}
	// Call gRPC to fetch the resource group info.
	group, err := c.provider.GetResourceGroup(ctx, name)
	if err != nil {
		return nil, err
	}
	// Check again to prevent initializing the same resource group concurrently.
	if tmp, ok := c.groupsController.Load(name); ok {
		gc := tmp.(*groupCostController)
		return gc, nil
	}
	// Initialize the resource group controller.
	gc, err := newGroupCostController(group, c.config, c.lowTokenNotifyChan, c.tokenBucketUpdateChan,
		successfulRequestDuration.WithLabelValues(group.Name), failedRequestCounter.WithLabelValues(group.Name), resourceGroupTokenRequestCounter.WithLabelValues(group.Name))
	if err != nil {
		return nil, err
	}
	// TODO: re-init the state if user change mode from RU to RAW mode.
	gc.initRunState()
	// Check again to prevent initializing the same resource group concurrently.
	tmp, loaded := c.groupsController.LoadOrStore(group.GetName(), gc)
	if !loaded {
		resourceGroupStatusGauge.WithLabelValues(name).Set(1)
		log.Info("[resource group controller] create resource group cost controller", zap.String("name", group.GetName()))
	}
	return tmp.(*groupCostController), nil
}

func (c *ResourceGroupsController) cleanUpResourceGroup(ctx context.Context) error {
	groups, err := c.provider.ListResourceGroups(ctx)
	if err != nil {
		return errs.ErrClientListResourceGroup.FastGenByArgs(err.Error())
	}
	latestGroups := make(map[string]struct{})
	for _, group := range groups {
		latestGroups[group.GetName()] = struct{}{}
	}
	c.groupsController.Range(func(key, value any) bool {
		resourceGroupName := key.(string)
		if _, ok := latestGroups[resourceGroupName]; !ok {
			c.groupsController.Delete(key)
			resourceGroupStatusGauge.DeleteLabelValues(resourceGroupName)
			return true
		}

		gc := value.(*groupCostController)
		// Check for stale resource groups, which will be deleted when consumption is continuously unchanged.
		gc.mu.Lock()
		latestConsumption := *gc.mu.consumption
		gc.mu.Unlock()
		if equalRU(latestConsumption, *gc.run.consumption) {
			if gc.tombstone {
				c.groupsController.Delete(resourceGroupName)
				resourceGroupStatusGauge.DeleteLabelValues(resourceGroupName)
				return true
			}
			gc.tombstone = true
		} else {
			gc.tombstone = false
		}
		return true
	})
	return nil
}

func (c *ResourceGroupsController) updateRunState() {
	c.groupsController.Range(func(name, value any) bool {
		gc := value.(*groupCostController)
		gc.updateRunState()
		return true
	})
}

func (c *ResourceGroupsController) applyDegradedMode() {
	c.groupsController.Range(func(name, value any) bool {
		gc := value.(*groupCostController)
		gc.applyDegradedMode()
		return true
	})
}

func (c *ResourceGroupsController) updateAvgRequestResourcePerSec() {
	c.groupsController.Range(func(name, value any) bool {
		gc := value.(*groupCostController)
		gc.updateAvgRequestResourcePerSec()
		return true
	})
}

func (c *ResourceGroupsController) handleTokenBucketResponse(resp []*rmpb.TokenBucketResponse) {
	if c.responseDeadlineCh != nil {
		if c.run.responseDeadline.Stop() {
			select {
			case <-c.run.responseDeadline.C:
			default:
			}
		}
		c.responseDeadlineCh = nil
	}
	c.run.inDegradedMode = false
	for _, res := range resp {
		name := res.GetResourceGroupName()
		v, ok := c.groupsController.Load(name)
		if !ok {
			log.Warn("[resource group controller] a non-existent resource group was found when handle token response", zap.String("name", name))
			continue
		}
		gc := v.(*groupCostController)
		gc.handleTokenBucketResponse(res)
	}
}

func (c *ResourceGroupsController) collectTokenBucketRequests(ctx context.Context, source string, typ selectType) {
	c.run.currentRequests = make([]*rmpb.TokenBucketRequest, 0)
	c.groupsController.Range(func(name, value any) bool {
		gc := value.(*groupCostController)
		request := gc.collectRequestAndConsumption(typ)
		if request != nil {
			c.run.currentRequests = append(c.run.currentRequests, request)
		}
		gc.tokenRequestCounter.Inc()
		return true
	})
	if len(c.run.currentRequests) > 0 {
		c.sendTokenBucketRequests(ctx, c.run.currentRequests, source)
	}
}

func (c *ResourceGroupsController) sendTokenBucketRequests(ctx context.Context, requests []*rmpb.TokenBucketRequest, source string) {
	now := time.Now()
	req := &rmpb.TokenBucketsRequest{
		Requests:              requests,
		TargetRequestPeriodMs: uint64(defaultTargetPeriod / time.Millisecond),
		ClientUniqueId:        c.clientUniqueID,
	}
	if c.config.DegradedModeWaitDuration > 0 && c.responseDeadlineCh == nil {
		c.run.responseDeadline.Reset(c.config.DegradedModeWaitDuration)
		c.responseDeadlineCh = c.run.responseDeadline.C
	}
	go func() {
		log.Debug("[resource group controller] send token bucket request", zap.Time("now", now), zap.Any("req", req.Requests), zap.String("source", source))
		resp, err := c.provider.AcquireTokenBuckets(ctx, req)
		latency := time.Since(now)
		if err != nil {
			// Don't log any errors caused by the stopper canceling the context.
			if !errors.ErrorEqual(err, context.Canceled) {
				log.L().Sugar().Infof("[resource group controller] token bucket rpc error: %v", err)
			}
			resp = nil
			failedTokenRequestDuration.Observe(latency.Seconds())
		} else {
<<<<<<< HEAD
			successfultokenRequestDuration.Observe(latency.Seconds())
=======
			successfulTokenRequestDuration.Observe(latency.Seconds())
>>>>>>> 220dbed0
		}
		log.Debug("[resource group controller] token bucket response", zap.Time("now", time.Now()), zap.Any("resp", resp), zap.String("source", source), zap.Duration("latency", latency))
		c.tokenResponseChan <- resp
	}()
}

// OnRequestWait is used to check whether resource group has enough tokens. It maybe needs wait some time.
func (c *ResourceGroupsController) OnRequestWait(
	ctx context.Context, resourceGroupName string, info RequestInfo,
) (*rmpb.Consumption, error) {
	gc, err := c.tryGetResourceGroup(ctx, resourceGroupName)
	if err != nil {
		failedRequestCounter.WithLabelValues(resourceGroupName).Inc()
		return nil, err
	}
	return gc.onRequestWait(ctx, info)
}

// OnResponse is used to consume tokens after receiving response
func (c *ResourceGroupsController) OnResponse(
	resourceGroupName string, req RequestInfo, resp ResponseInfo,
) (*rmpb.Consumption, error) {
	tmp, ok := c.groupsController.Load(resourceGroupName)
	if !ok {
		log.Warn("[resource group controller] resource group name does not exist", zap.String("resourceGroupName", resourceGroupName))
		return &rmpb.Consumption{}, nil
	}
	return tmp.(*groupCostController).onResponse(req, resp)
}

type groupCostController struct {
	*rmpb.ResourceGroup
	mainCfg     *Config
	calculators []ResourceCalculator
	mode        rmpb.GroupMode

	handleRespFunc func(*rmpb.TokenBucketResponse)

	successfulRequestDuration prometheus.Observer
	failedRequestCounter      prometheus.Counter
	tokenRequestCounter       prometheus.Counter

	mu struct {
		sync.Mutex
		consumption *rmpb.Consumption
	}

	// fast path to make once token limit with un-limit burst.
	burstable *atomic.Bool

	lowRUNotifyChan       chan<- struct{}
	tokenBucketUpdateChan chan<- *groupCostController

	// run contains the state that is updated by the main loop.
	run struct {
		now             time.Time
		lastRequestTime time.Time

		// requestInProgress is set true when sending token bucket request.
		// And it is set false when reciving token bucket response.
		// This triggers a retry attempt on the next tick.
		requestInProgress bool

		// targetPeriod stores the value of the TargetPeriodSetting setting at the
		// last update.
		targetPeriod time.Duration

		// consumptions stores the last value of mu.consumption.
		// requestUnitConsumptions []*rmpb.RequestUnitItem
		// resourceConsumptions    []*rmpb.ResourceItem
		consumption *rmpb.Consumption

		// lastRequestUnitConsumptions []*rmpb.RequestUnitItem
		// lastResourceConsumptions    []*rmpb.ResourceItem
		lastRequestConsumption *rmpb.Consumption

		// initialRequestCompleted is set to true when the first token bucket
		// request completes successfully.
		initialRequestCompleted bool

		resourceTokens    map[rmpb.RawResourceType]*tokenCounter
		requestUnitTokens map[rmpb.RequestUnitType]*tokenCounter
	}

	tombstone bool
}

type tokenCounter struct {
	// avgRUPerSec is an exponentially-weighted moving average of the RU
	// consumption per second; used to estimate the RU requirements for the next
	// request.
	avgRUPerSec float64
	// lastSecRU is the consumption.RU value when avgRUPerSec was last updated.
	avgRUPerSecLastRU float64
	avgLastTime       time.Time

	notify struct {
		mu                         sync.Mutex
		setupNotificationCh        <-chan time.Time
		setupNotificationThreshold float64
		setupNotificationTimer     *time.Timer
	}

	lastDeadline time.Time
	lastRate     float64

	limiter *Limiter

	inDegradedMode bool
}

func newGroupCostController(
	group *rmpb.ResourceGroup,
	mainCfg *Config,
	lowRUNotifyChan chan struct{},
	tokenBucketUpdateChan chan *groupCostController,
	successfulRequestDuration prometheus.Observer,
	failedRequestCounter, tokenRequestCounter prometheus.Counter,
) (*groupCostController, error) {
	switch group.Mode {
	case rmpb.GroupMode_RUMode:
		if group.RUSettings.RU == nil || group.RUSettings.RU.Settings == nil {
			return nil, errs.ErrClientResourceGroupConfigUnavailable.FastGenByArgs("not configured")
		}
	default:
		return nil, errs.ErrClientResourceGroupConfigUnavailable.FastGenByArgs("not supports the resource type")
	}

	gc := &groupCostController{
		ResourceGroup:             group,
		mainCfg:                   mainCfg,
		successfulRequestDuration: successfulRequestDuration,
		failedRequestCounter:      failedRequestCounter,
		tokenRequestCounter:       tokenRequestCounter,
		calculators: []ResourceCalculator{
			newKVCalculator(mainCfg),
			newSQLCalculator(mainCfg),
		},
		mode:                  group.GetMode(),
		tokenBucketUpdateChan: tokenBucketUpdateChan,
		lowRUNotifyChan:       lowRUNotifyChan,
		burstable:             &atomic.Bool{},
	}

	switch gc.mode {
	case rmpb.GroupMode_RUMode:
		gc.handleRespFunc = gc.handleRUTokenResponse
	case rmpb.GroupMode_RawMode:
		gc.handleRespFunc = gc.handleRawResourceTokenResponse
	}

	gc.mu.consumption = &rmpb.Consumption{}
	return gc, nil
}

func (gc *groupCostController) initRunState() {
	now := time.Now()
	gc.run.now = now
	gc.run.lastRequestTime = now
	gc.run.targetPeriod = defaultTargetPeriod
	gc.run.consumption = &rmpb.Consumption{}
	gc.run.lastRequestConsumption = &rmpb.Consumption{SqlLayerCpuTimeMs: getSQLProcessCPUTime(gc.mainCfg.isSingleGroupByKeyspace)}

	cfgFunc := func(tb *rmpb.TokenBucket) tokenBucketReconfigureArgs {
		cfg := tokenBucketReconfigureArgs{
			NewTokens: initialRequestUnits,
			NewBurst:  tb.Settings.BurstLimit,
			// This is to trigger token requests as soon as resource group start consuming tokens.
			NotifyThreshold: math.Max(initialRequestUnits-float64(tb.Settings.FillRate)*0.2, 1),
		}
		if cfg.NewBurst >= 0 {
			cfg.NewBurst = 0
		}
		return cfg
	}

	switch gc.mode {
	case rmpb.GroupMode_RUMode:
		gc.run.requestUnitTokens = make(map[rmpb.RequestUnitType]*tokenCounter)
		for typ := range requestUnitLimitTypeList {
			tb := getRUTokenBucketSetting(gc.ResourceGroup, typ)
			cfg := cfgFunc(tb)
			limiter := NewLimiterWithCfg(now, cfg, gc.lowRUNotifyChan)
			counter := &tokenCounter{
				limiter:     limiter,
				avgRUPerSec: 0,
				avgLastTime: now,
			}
			gc.run.requestUnitTokens[typ] = counter
		}
	case rmpb.GroupMode_RawMode:
		gc.run.resourceTokens = make(map[rmpb.RawResourceType]*tokenCounter)
		for typ := range requestResourceLimitTypeList {
			tb := getRawResourceTokenBucketSetting(gc.ResourceGroup, typ)
			cfg := cfgFunc(tb)
			limiter := NewLimiterWithCfg(now, cfg, gc.lowRUNotifyChan)
			counter := &tokenCounter{
				limiter:     limiter,
				avgRUPerSec: 0,
				avgLastTime: now,
			}
			gc.run.resourceTokens[typ] = counter
		}
	}
}

// applyDegradedMode is used to apply degraded mode for resource group which is in low-process.
func (gc *groupCostController) applyDegradedMode() {
	switch gc.mode {
	case rmpb.GroupMode_RawMode:
		gc.applyBasicConfigForRawResourceTokenCounter()
	case rmpb.GroupMode_RUMode:
		gc.applyBasicConfigForRUTokenCounters()
	}
}

func (gc *groupCostController) updateRunState() {
	newTime := time.Now()
	gc.mu.Lock()
	for _, calc := range gc.calculators {
		calc.Trickle(gc.mu.consumption)
	}
	*gc.run.consumption = *gc.mu.consumption
	gc.mu.Unlock()
	log.Debug("[resource group controller] update run state", zap.Any("request unit consumption", gc.run.consumption))
	gc.run.now = newTime
}

func (gc *groupCostController) updateAvgRequestResourcePerSec() {
	switch gc.mode {
	case rmpb.GroupMode_RawMode:
		gc.updateAvgRaWResourcePerSec()
	case rmpb.GroupMode_RUMode:
		gc.updateAvgRUPerSec()
	}
}

func (gc *groupCostController) handleTokenBucketUpdateEvent(ctx context.Context, now time.Time) {
	switch gc.mode {
	case rmpb.GroupMode_RawMode:
		for _, counter := range gc.run.resourceTokens {
			counter.notify.mu.Lock()
			ch := counter.notify.setupNotificationCh
			counter.notify.mu.Unlock()
			if ch == nil {
				continue
			}
			select {
			case <-ch:
				counter.notify.mu.Lock()
				counter.notify.setupNotificationTimer = nil
				counter.notify.setupNotificationCh = nil
				threshold := counter.notify.setupNotificationThreshold
				counter.notify.mu.Unlock()
				counter.limiter.SetupNotificationThreshold(now, threshold)
			case <-ctx.Done():
				return
			}
		}

	case rmpb.GroupMode_RUMode:
		for _, counter := range gc.run.requestUnitTokens {
			counter.notify.mu.Lock()
			ch := counter.notify.setupNotificationCh
			counter.notify.mu.Unlock()
			if ch == nil {
				continue
			}
			select {
			case <-ch:
				counter.notify.mu.Lock()
				counter.notify.setupNotificationTimer = nil
				counter.notify.setupNotificationCh = nil
				threshold := counter.notify.setupNotificationThreshold
				counter.notify.mu.Unlock()
				counter.limiter.SetupNotificationThreshold(now, threshold)
			case <-ctx.Done():
				return
			}
		}
	}
}

func (gc *groupCostController) updateAvgRaWResourcePerSec() {
	isBurstable := true
	for typ, counter := range gc.run.resourceTokens {
		if counter.limiter.GetBurst() >= 0 {
			isBurstable = false
		}
		if !gc.calcAvg(counter, getRawResourceValueFromConsumption(gc.run.consumption, typ)) {
			continue
		}
		log.Debug("[resource group controller] update avg raw resource per sec", zap.String("name", gc.Name), zap.String("type", rmpb.RawResourceType_name[int32(typ)]), zap.Float64("avgRUPerSec", counter.avgRUPerSec))
	}
	gc.burstable.Store(isBurstable)
}

func (gc *groupCostController) updateAvgRUPerSec() {
	isBurstable := true
	for typ, counter := range gc.run.requestUnitTokens {
		if counter.limiter.GetBurst() >= 0 {
			isBurstable = false
		}
		if !gc.calcAvg(counter, getRUValueFromConsumption(gc.run.consumption, typ)) {
			continue
		}
		log.Debug("[resource group controller] update avg ru per sec", zap.String("name", gc.Name), zap.String("type", rmpb.RequestUnitType_name[int32(typ)]), zap.Float64("avgRUPerSec", counter.avgRUPerSec))
	}
	gc.burstable.Store(isBurstable)
}

func (gc *groupCostController) calcAvg(counter *tokenCounter, new float64) bool {
	deltaDuration := gc.run.now.Sub(counter.avgLastTime)
	if deltaDuration <= 500*time.Millisecond && gc.run.initialRequestCompleted {
		return false
	}
	delta := (new - counter.avgRUPerSecLastRU) / deltaDuration.Seconds()
	counter.avgRUPerSec = movingAvgFactor*counter.avgRUPerSec + (1-movingAvgFactor)*delta
	counter.avgLastTime = gc.run.now
	counter.avgRUPerSecLastRU = new
	return true
}

func (gc *groupCostController) shouldReportConsumption() bool {
	timeSinceLastRequest := gc.run.now.Sub(gc.run.lastRequestTime)
	if timeSinceLastRequest >= defaultTargetPeriod {
		if timeSinceLastRequest >= extendedReportingPeriodFactor*defaultTargetPeriod {
			return true
		}
		switch gc.Mode {
		case rmpb.GroupMode_RUMode:
			for typ := range requestUnitLimitTypeList {
				if getRUValueFromConsumption(gc.run.consumption, typ)-getRUValueFromConsumption(gc.run.lastRequestConsumption, typ) >= consumptionsReportingThreshold {
					return true
				}
			}
		case rmpb.GroupMode_RawMode:
			for typ := range requestResourceLimitTypeList {
				if getRawResourceValueFromConsumption(gc.run.consumption, typ)-getRawResourceValueFromConsumption(gc.run.lastRequestConsumption, typ) >= consumptionsReportingThreshold {
					return true
				}
			}
		}
	}
	return false
}

func (gc *groupCostController) handleTokenBucketResponse(resp *rmpb.TokenBucketResponse) {
	gc.run.requestInProgress = false
	gc.handleRespFunc(resp)
	if !gc.run.initialRequestCompleted {
		gc.run.initialRequestCompleted = true
		// This is the first successful request. Take back the initial RUs that we
		// used to pre-fill the bucket.
		for _, counter := range gc.run.resourceTokens {
			counter.limiter.RemoveTokens(gc.run.now, initialRequestUnits)
		}
		for _, counter := range gc.run.requestUnitTokens {
			counter.limiter.RemoveTokens(gc.run.now, initialRequestUnits)
		}
	}
}

func (gc *groupCostController) handleRawResourceTokenResponse(resp *rmpb.TokenBucketResponse) {
	for _, grantedTB := range resp.GetGrantedResourceTokens() {
		typ := grantedTB.GetType()
		counter, ok := gc.run.resourceTokens[typ]
		if !ok {
			log.Warn("[resource group controller] not support this resource type", zap.String("type", rmpb.RawResourceType_name[int32(typ)]))
			continue
		}
		gc.modifyTokenCounter(counter, grantedTB.GetGrantedTokens(), grantedTB.GetTrickleTimeMs())
	}
}

func (gc *groupCostController) handleRUTokenResponse(resp *rmpb.TokenBucketResponse) {
	for _, grantedTB := range resp.GetGrantedRUTokens() {
		typ := grantedTB.GetType()
		counter, ok := gc.run.requestUnitTokens[typ]
		if !ok {
			log.Warn("[resource group controller] not support this resource type", zap.String("type", rmpb.RawResourceType_name[int32(typ)]))
			continue
		}
		gc.modifyTokenCounter(counter, grantedTB.GetGrantedTokens(), grantedTB.GetTrickleTimeMs())
	}
}

func (gc *groupCostController) applyBasicConfigForRUTokenCounters() {
	for typ, counter := range gc.run.requestUnitTokens {
		if !counter.limiter.IsLowTokens() {
			continue
		}
		if counter.inDegradedMode {
			continue
		}
		counter.inDegradedMode = true
		initCounterNotify(counter)
		var cfg tokenBucketReconfigureArgs
		fillRate := getRUTokenBucketSetting(gc.ResourceGroup, typ)
		cfg.NewBurst = int64(fillRate.Settings.FillRate)
		cfg.NewRate = float64(fillRate.Settings.FillRate)
		failpoint.Inject("degradedModeRU", func() {
			cfg.NewRate = 99999999
		})
		counter.limiter.Reconfigure(gc.run.now, cfg, resetLowProcess())
		log.Info("[resource group controller] resource token bucket enter degraded mode", zap.String("resource group", gc.Name), zap.String("type", rmpb.RequestUnitType_name[int32(typ)]))
	}
}

func (gc *groupCostController) applyBasicConfigForRawResourceTokenCounter() {
	for typ, counter := range gc.run.resourceTokens {
		if !counter.limiter.IsLowTokens() {
			continue
		}
		initCounterNotify(counter)
		var cfg tokenBucketReconfigureArgs
		fillRate := getRawResourceTokenBucketSetting(gc.ResourceGroup, typ)
		cfg.NewBurst = int64(fillRate.Settings.FillRate)
		cfg.NewRate = float64(fillRate.Settings.FillRate)
		counter.limiter.Reconfigure(gc.run.now, cfg, resetLowProcess())
	}
}

func (gc *groupCostController) modifyTokenCounter(counter *tokenCounter, bucket *rmpb.TokenBucket, trickleTimeMs int64) {
	granted := bucket.GetTokens()
	if !counter.lastDeadline.IsZero() {
		// If last request came with a trickle duration, we may have RUs that were
		// not made available to the bucket yet; throw them together with the newly
		// granted RUs.
		if since := counter.lastDeadline.Sub(gc.run.now); since > 0 {
			granted += counter.lastRate * since.Seconds()
		}
	}
	initCounterNotify(counter)
	counter.inDegradedMode = false
	var cfg tokenBucketReconfigureArgs
	cfg.NewBurst = bucket.GetSettings().GetBurstLimit()
	// when trickleTimeMs equals zero, server has enough tokens and does not need to
	// limit client consume token. So all token is granted to client right now.
	if trickleTimeMs == 0 {
		cfg.NewTokens = granted
		cfg.NewRate = float64(bucket.GetSettings().FillRate)
		counter.lastDeadline = time.Time{}
		cfg.NotifyThreshold = granted * notifyFraction
		// In the non-trickle case, clients can be allowed to accumulate more tokens.
		if cfg.NewBurst >= 0 {
			if cfg.NotifyThreshold < float64(cfg.NewBurst) {
				cfg.NotifyThreshold = float64(cfg.NewBurst)
			}
			cfg.NewBurst = 0
		}
	} else {
		// Otherwise the granted token is delivered to the client by fill rate.
		cfg.NewTokens = 0
		trickleDuration := time.Duration(trickleTimeMs) * time.Millisecond
		deadline := gc.run.now.Add(trickleDuration)
		cfg.NewRate = float64(bucket.GetSettings().FillRate) + granted/trickleDuration.Seconds()

		timerDuration := trickleDuration - time.Second
		if timerDuration <= 0 {
			timerDuration = (trickleDuration + time.Second) / 2
		}
		counter.notify.mu.Lock()
		counter.notify.setupNotificationTimer = time.NewTimer(timerDuration)
		counter.notify.setupNotificationCh = counter.notify.setupNotificationTimer.C
		counter.notify.setupNotificationThreshold = 1
		counter.notify.mu.Unlock()
		counter.lastDeadline = deadline
		select {
		case gc.tokenBucketUpdateChan <- gc:
		default:
		}
	}

	counter.lastRate = cfg.NewRate
	counter.limiter.Reconfigure(gc.run.now, cfg, resetLowProcess())
}

func initCounterNotify(counter *tokenCounter) {
	counter.notify.mu.Lock()
	if counter.notify.setupNotificationTimer != nil {
		counter.notify.setupNotificationTimer.Stop()
		counter.notify.setupNotificationTimer = nil
		counter.notify.setupNotificationCh = nil
	}
	counter.notify.mu.Unlock()
}

func (gc *groupCostController) collectRequestAndConsumption(selectTyp selectType) *rmpb.TokenBucketRequest {
	req := &rmpb.TokenBucketRequest{
		ResourceGroupName: gc.ResourceGroup.GetName(),
	}
	// collect request resource
	selected := gc.run.requestInProgress
	switch gc.mode {
	case rmpb.GroupMode_RawMode:
		requests := make([]*rmpb.RawResourceItem, 0, len(requestResourceLimitTypeList))
		for typ, counter := range gc.run.resourceTokens {
			switch selectTyp {
			case periodicReport:
				selected = selected || gc.shouldReportConsumption()
				fallthrough
			case lowToken:
				if counter.limiter.IsLowTokens() {
					selected = true
				}
			}
			request := &rmpb.RawResourceItem{
				Type:  typ,
				Value: gc.calcRequest(counter),
			}
			requests = append(requests, request)
		}
		req.Request = &rmpb.TokenBucketRequest_RawResourceItems{
			RawResourceItems: &rmpb.TokenBucketRequest_RequestRawResource{
				RequestRawResource: requests,
			},
		}
	case rmpb.GroupMode_RUMode:
		requests := make([]*rmpb.RequestUnitItem, 0, len(requestUnitLimitTypeList))
		for typ, counter := range gc.run.requestUnitTokens {
			switch selectTyp {
			case periodicReport:
				selected = selected || gc.shouldReportConsumption()
				fallthrough
			case lowToken:
				if counter.limiter.IsLowTokens() {
					selected = true
				}
			}
			request := &rmpb.RequestUnitItem{
				Type:  typ,
				Value: gc.calcRequest(counter),
			}
			requests = append(requests, request)
		}
		req.Request = &rmpb.TokenBucketRequest_RuItems{
			RuItems: &rmpb.TokenBucketRequest_RequestRU{
				RequestRU: requests,
			},
		}
	}
	if !selected {
		return nil
	}

	deltaConsumption := &rmpb.Consumption{}
	*deltaConsumption = *gc.run.consumption
	sub(deltaConsumption, gc.run.lastRequestConsumption)
	req.ConsumptionSinceLastRequest = deltaConsumption

	*gc.run.lastRequestConsumption = *gc.run.consumption
	gc.run.lastRequestTime = time.Now()
	gc.run.requestInProgress = true
	return req
}

func (gc *groupCostController) calcRequest(counter *tokenCounter) float64 {
	value := counter.avgRUPerSec * gc.run.targetPeriod.Seconds() * needTokensAmplification
	if gc.run.initialRequestCompleted {
		value -= counter.limiter.AvailableTokens(gc.run.now)
	} else {
		value += initialRequestUnits - counter.limiter.AvailableTokens(gc.run.now)
	}
	if value < 0 {
		value = 0
	}
	return value
}

func (gc *groupCostController) onRequestWait(
	ctx context.Context, info RequestInfo,
) (*rmpb.Consumption, error) {
	delta := &rmpb.Consumption{}
	for _, calc := range gc.calculators {
		calc.BeforeKVRequest(delta, info)
	}
	if !gc.burstable.Load() {
		var err error
		now := time.Now()
		var i int
		var d time.Duration
	retryLoop:
		for i = 0; i < maxRetry; i++ {
			switch gc.mode {
			case rmpb.GroupMode_RawMode:
				res := make([]*Reservation, 0, len(requestResourceLimitTypeList))
				for typ, counter := range gc.run.resourceTokens {
					if v := getRawResourceValueFromConsumption(delta, typ); v > 0 {
						res = append(res, counter.limiter.Reserve(ctx, gc.mainCfg.maxWaitDuration, now, v))
					}
				}
				if d, err = WaitReservations(ctx, now, res); err == nil {
					break retryLoop
				}
			case rmpb.GroupMode_RUMode:
				res := make([]*Reservation, 0, len(requestUnitLimitTypeList))
				for typ, counter := range gc.run.requestUnitTokens {
					if v := getRUValueFromConsumption(delta, typ); v > 0 {
						res = append(res, counter.limiter.Reserve(ctx, gc.mainCfg.maxWaitDuration, now, v))
					}
				}
				if d, err = WaitReservations(ctx, now, res); err == nil {
					break retryLoop
				}
			}
			time.Sleep(100 * time.Millisecond)
		}
		if err != nil {
			gc.failedRequestCounter.Inc()
			return nil, err
		} else {
			gc.successfulRequestDuration.Observe(d.Seconds())
		}
	}
	gc.mu.Lock()
	add(gc.mu.consumption, delta)
	gc.mu.Unlock()
	return delta, nil
}

func (gc *groupCostController) onResponse(
	req RequestInfo, resp ResponseInfo,
) (*rmpb.Consumption, error) {
	delta := &rmpb.Consumption{}
	for _, calc := range gc.calculators {
		calc.AfterKVRequest(delta, req, resp)
	}
	if !gc.burstable.Load() {
		switch gc.mode {
		case rmpb.GroupMode_RawMode:
			for typ, counter := range gc.run.resourceTokens {
				if v := getRawResourceValueFromConsumption(delta, typ); v > 0 {
					counter.limiter.RemoveTokens(time.Now(), v)
				}
			}
		case rmpb.GroupMode_RUMode:
			for typ, counter := range gc.run.requestUnitTokens {
				if v := getRUValueFromConsumption(delta, typ); v > 0 {
					counter.limiter.RemoveTokens(time.Now(), v)
				}
			}
		}
	}
	gc.mu.Lock()
	add(gc.mu.consumption, delta)
	gc.mu.Unlock()
	return delta, nil
}

// CheckResourceGroupExist checks if groupsController map {rg.name -> resource group controller}
// contains name. Used for test only.
func (c *ResourceGroupsController) CheckResourceGroupExist(name string) bool {
	_, ok := c.groupsController.Load(name)
	return ok
}

// This is used for test only.
func (gc *groupCostController) getKVCalculator() *KVCalculator {
	for _, calc := range gc.calculators {
		if kvCalc, ok := calc.(*KVCalculator); ok {
			return kvCalc
		}
	}
	return nil
}<|MERGE_RESOLUTION|>--- conflicted
+++ resolved
@@ -194,11 +194,7 @@
 		for {
 			select {
 			case <-c.loopCtx.Done():
-<<<<<<< HEAD
-				c.resetMetrics()
-=======
 				resourceGroupStatusGauge.Reset()
->>>>>>> 220dbed0
 				return
 			case <-c.responseDeadlineCh:
 				c.run.inDegradedMode = true
@@ -407,11 +403,7 @@
 			resp = nil
 			failedTokenRequestDuration.Observe(latency.Seconds())
 		} else {
-<<<<<<< HEAD
-			successfultokenRequestDuration.Observe(latency.Seconds())
-=======
 			successfulTokenRequestDuration.Observe(latency.Seconds())
->>>>>>> 220dbed0
 		}
 		log.Debug("[resource group controller] token bucket response", zap.Time("now", time.Now()), zap.Any("resp", resp), zap.String("source", source), zap.Duration("latency", latency))
 		c.tokenResponseChan <- resp
