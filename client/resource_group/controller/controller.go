--- conflicted
+++ resolved
@@ -43,13 +43,9 @@
 	needTokensAmplification = 1.1
 	trickleReserveDuration  = 1250 * time.Millisecond
 
-<<<<<<< HEAD
 	watchRetryInterval      = 30 * time.Second
 	defaultWatchGCIntervcal = time.Second * 30
 	maxWatchNumber          = 10000
-=======
-	watchRetryInterval = 30 * time.Second
->>>>>>> 0516aae1
 )
 
 type selectType int
@@ -82,11 +78,7 @@
 	DeleteResourceGroup(ctx context.Context, resourceGroupName string) (string, error)
 	AcquireTokenBuckets(ctx context.Context, request *rmpb.TokenBucketsRequest) ([]*rmpb.TokenBucketResponse, error)
 	LoadGlobalConfig(ctx context.Context, names []string, configPath string) ([]pd.GlobalConfigItem, int64, error)
-<<<<<<< HEAD
-	LoadResourcrGroups(ctx context.Context) ([]*rmpb.ResourceGroup, int64, error)
-=======
 	LoadResourceGroups(ctx context.Context) ([]*rmpb.ResourceGroup, int64, error)
->>>>>>> 0516aae1
 	Watch(ctx context.Context, key []byte, opts ...pd.OpOption) (chan []*meta_storagepb.Event, error)
 }
 
@@ -227,11 +219,7 @@
 			stateUpdateTicker = time.NewTicker(time.Millisecond * 100)
 		})
 
-<<<<<<< HEAD
-		_, revision, err := c.provider.LoadResourcrGroups(ctx)
-=======
 		_, revision, err := c.provider.LoadResourceGroups(ctx)
->>>>>>> 0516aae1
 		if err != nil {
 			log.Warn("load resource group revision failed", zap.Error(err))
 		}
@@ -483,7 +471,6 @@
 	return tmp.(*groupCostController).onResponse(req, resp)
 }
 
-<<<<<<< HEAD
 // Watch
 func (c *ResourceGroupsController) Watch(resourceGroupName string, convict interface{}) error {
 	tmp, ok := c.groupsController.Load(resourceGroupName)
@@ -513,8 +500,6 @@
 	return tmp.(*groupCostController).examine(convict)
 }
 
-=======
->>>>>>> 0516aae1
 type groupCostController struct {
 	// invariant attributes
 	name    string
@@ -523,16 +508,12 @@
 	// meta info
 	meta     *rmpb.ResourceGroup
 	metaLock sync.RWMutex
-<<<<<<< HEAD
 	// following fields are used for runaway watch.
 	// controlled by metaLock
 	convicts  *util.TTLKey
 	ttlCancel context.CancelFunc
 
 	// following fields are used for token limiter.
-=======
-
->>>>>>> 0516aae1
 	calculators    []ResourceCalculator
 	handleRespFunc func(*rmpb.TokenBucketResponse)
 
@@ -703,13 +684,7 @@
 	case rmpb.GroupMode_RUMode:
 		gc.run.requestUnitTokens = make(map[rmpb.RequestUnitType]*tokenCounter)
 		for typ := range requestUnitLimitTypeList {
-<<<<<<< HEAD
 			limiter := NewLimiterWithCfg(now, cfgFunc(getRUTokenBucketSetting(gc.meta, typ)), gc.lowRUNotifyChan)
-=======
-			tb := getRUTokenBucketSetting(gc.meta, typ)
-			cfg := cfgFunc(tb)
-			limiter := NewLimiterWithCfg(now, cfg, gc.lowRUNotifyChan)
->>>>>>> 0516aae1
 			counter := &tokenCounter{
 				limiter:     limiter,
 				avgRUPerSec: 0,
@@ -723,13 +698,7 @@
 	case rmpb.GroupMode_RawMode:
 		gc.run.resourceTokens = make(map[rmpb.RawResourceType]*tokenCounter)
 		for typ := range requestResourceLimitTypeList {
-<<<<<<< HEAD
 			limiter := NewLimiterWithCfg(now, cfgFunc(getRawResourceTokenBucketSetting(gc.meta, typ)), gc.lowRUNotifyChan)
-=======
-			tb := getRawResourceTokenBucketSetting(gc.meta, typ)
-			cfg := cfgFunc(tb)
-			limiter := NewLimiterWithCfg(now, cfg, gc.lowRUNotifyChan)
->>>>>>> 0516aae1
 			counter := &tokenCounter{
 				limiter:     limiter,
 				avgRUPerSec: 0,
