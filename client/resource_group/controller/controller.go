// Copyright 2023 TiKV Project Authors.
//
// Licensed under the Apache License, Version 2.0 (the "License");
// you may not use this file except in compliance with the License.
// You may obtain a copy of the License at
//
//     http://www.apache.org/licenses/LICENSE-2.0
//
// Unless required by applicable law or agreed to in writing, software
// distributed under the License is distributed on an "AS IS" BASIS,g
// WITHOUT WARRANTIES OR CONDITIONS OF ANY KIND, either express or implied.
// See the License for the specific language governing permissions and
// limitations under the License.

package controller

import (
	"context"
	"encoding/json"
	"math"
	"sync"
	"sync/atomic"
	"time"

	"github.com/pingcap/errors"
	"github.com/pingcap/failpoint"
	rmpb "github.com/pingcap/kvproto/pkg/resource_manager"
	"github.com/pingcap/log"
	pd "github.com/tikv/pd/client"
	"github.com/tikv/pd/client/errs"
	"go.uber.org/zap"
)

const (
<<<<<<< HEAD
	requestUnitConfigPath   = "resource_group/ru_config"
	maxRetry                = 3
	maxNotificationChanLen  = 200
	needTokensAmplification = 1.1
=======
	controllerConfigPath   = "resource_group/controller"
	maxRetry               = 3
	maxNotificationChanLen = 200
>>>>>>> a330f0b5
)

type selectType int

const (
	periodicReport selectType = 0
	lowToken       selectType = 1
)

// ResourceGroupKVInterceptor is used as quota limit controller for resource group using kv store.
type ResourceGroupKVInterceptor interface {
	// OnRequestWait is used to check whether resource group has enough tokens. It maybe needs to wait some time.
	OnRequestWait(ctx context.Context, resourceGroupName string, info RequestInfo) (*rmpb.Consumption, error)
	// OnResponse is used to consume tokens after receiving response
	OnResponse(resourceGroupName string, req RequestInfo, resp ResponseInfo) (*rmpb.Consumption, error)
}

// ResourceGroupProvider provides some api to interact with resource manager server。
type ResourceGroupProvider interface {
	ListResourceGroups(ctx context.Context) ([]*rmpb.ResourceGroup, error)
	GetResourceGroup(ctx context.Context, resourceGroupName string) (*rmpb.ResourceGroup, error)
	AddResourceGroup(ctx context.Context, metaGroup *rmpb.ResourceGroup) (string, error)
	ModifyResourceGroup(ctx context.Context, metaGroup *rmpb.ResourceGroup) (string, error)
	DeleteResourceGroup(ctx context.Context, resourceGroupName string) (string, error)
	AcquireTokenBuckets(ctx context.Context, request *rmpb.TokenBucketsRequest) ([]*rmpb.TokenBucketResponse, error)
	LoadGlobalConfig(ctx context.Context, names []string, configPath string) ([]pd.GlobalConfigItem, int64, error)
}

// ResourceControlCreateOption create a ResourceGroupsController with the optional settings.
type ResourceControlCreateOption func(controller *ResourceGroupsController)

// EnableSingleGroupByKeyspace is the option to enable single group by keyspace feature.
func EnableSingleGroupByKeyspace() ResourceControlCreateOption {
	return func(controller *ResourceGroupsController) {
		controller.config.isSingleGroupByKeyspace = true
	}
}

// WithMaxWaitDuration is the option to set the max wait duration for acquiring token buckets.
func WithMaxWaitDuration(d time.Duration) ResourceControlCreateOption {
	return func(controller *ResourceGroupsController) {
		controller.config.maxWaitDuration = d
	}
}

var _ ResourceGroupKVInterceptor = (*ResourceGroupsController)(nil)

// ResourceGroupsController impls ResourceGroupKVInterceptor.
type ResourceGroupsController struct {
	clientUniqueID   uint64
	provider         ResourceGroupProvider
	groupsController sync.Map
	config           *Config

	loopCtx    context.Context
	loopCancel func()

	calculators []ResourceCalculator

	// When a signal is received, it means the number of available token is low.
	lowTokenNotifyChan chan struct{}
	// When a token bucket response received from server, it will be sent to the channel.
	tokenResponseChan chan []*rmpb.TokenBucketResponse
	// When the token bucket of a resource group is updated, it will be sent to the channel.
	tokenBucketUpdateChan chan *groupCostController
	responseDeadlineCh    <-chan time.Time

	run struct {
		responseDeadline *time.Timer
		inDegradedMode   bool
		// currentRequests is used to record the request and resource group.
		// Currently, we don't do multiple `AcquireTokenBuckets`` at the same time, so there are no concurrency problems with `currentRequests`.
		currentRequests []*rmpb.TokenBucketRequest
	}
}

// NewResourceGroupController returns a new ResourceGroupsController which impls ResourceGroupKVInterceptor
func NewResourceGroupController(
	ctx context.Context,
	clientUniqueID uint64,
	provider ResourceGroupProvider,
	requestUnitConfig *RequestUnitConfig,
	opts ...ResourceControlCreateOption,
) (*ResourceGroupsController, error) {
	controllerConfig, err := loadServerConfig(ctx, provider)
	if err != nil {
		return nil, err
	}
	if requestUnitConfig != nil {
		controllerConfig.RequestUnit = *requestUnitConfig
	}
	config := GenerateConfig(controllerConfig)
	controller := &ResourceGroupsController{
		clientUniqueID:        clientUniqueID,
		provider:              provider,
		config:                config,
		lowTokenNotifyChan:    make(chan struct{}, 1),
		tokenResponseChan:     make(chan []*rmpb.TokenBucketResponse, 1),
		tokenBucketUpdateChan: make(chan *groupCostController, maxNotificationChanLen),
	}
	for _, opt := range opts {
		opt(controller)
	}
	controller.calculators = []ResourceCalculator{newKVCalculator(controller.config), newSQLCalculator(controller.config)}
	return controller, nil
}

func loadServerConfig(ctx context.Context, provider ResourceGroupProvider) (*ControllerConfig, error) {
	items, _, err := provider.LoadGlobalConfig(ctx, nil, controllerConfigPath)
	if err != nil {
		return nil, err
	}
	if len(items) == 0 {
		log.Warn("[resource group controller] server does not save config, load config failed")
		return DefaultControllerConfig(), nil
	}
	controllerConfig := &ControllerConfig{}
	err = json.Unmarshal(items[0].PayLoad, controllerConfig)
	if err != nil {
		return nil, err
	}
	return controllerConfig, nil
}

// GetConfig returns the config of controller. It's only used for test.
func (c *ResourceGroupsController) GetConfig() *Config {
	return c.config
}

// Source List
const (
	FromPeriodReport = "period_report"
	FromLowRU        = "low_ru"
)

// Start starts ResourceGroupController service.
func (c *ResourceGroupsController) Start(ctx context.Context) {
	c.loopCtx, c.loopCancel = context.WithCancel(ctx)
	go func() {
		if c.config.DegradedModeWaitDuration > 0 {
			c.run.responseDeadline = time.NewTimer(c.config.DegradedModeWaitDuration)
			c.run.responseDeadline.Stop()
			defer c.run.responseDeadline.Stop()
		}
		cleanupTicker := time.NewTicker(defaultGroupCleanupInterval)
		defer cleanupTicker.Stop()
		stateUpdateTicker := time.NewTicker(defaultGroupStateUpdateInterval)
		defer stateUpdateTicker.Stop()

		failpoint.Inject("fastCleanup", func() {
			cleanupTicker.Stop()
			cleanupTicker = time.NewTicker(100 * time.Millisecond)
		})

		for {
			select {
			case <-c.loopCtx.Done():
				return
			case <-c.responseDeadlineCh:
				c.run.inDegradedMode = true
				c.applyDegradedMode()
				log.Warn("[resource group controller] enter degraded mode")
			case resp := <-c.tokenResponseChan:
				if resp != nil {
					c.updateRunState()
					c.handleTokenBucketResponse(resp)
				}
				c.run.currentRequests = nil
			case <-cleanupTicker.C:
				if err := c.cleanUpResourceGroup(c.loopCtx); err != nil {
					log.Error("[resource group controller] clean up resource groups failed", zap.Error(err))
				}
			case <-stateUpdateTicker.C:
				c.updateRunState()
				c.updateAvgRequestResourcePerSec()
				if len(c.run.currentRequests) == 0 {
					c.collectTokenBucketRequests(c.loopCtx, FromPeriodReport, periodicReport /* select resource groups which should be reported periodically */)
				}
			case <-c.lowTokenNotifyChan:
				c.updateRunState()
				c.updateAvgRequestResourcePerSec()
				if len(c.run.currentRequests) == 0 {
					c.collectTokenBucketRequests(c.loopCtx, FromLowRU, lowToken /* select low tokens resource group */)
				}
				if c.run.inDegradedMode {
					c.applyDegradedMode()
				}
			case gc := <-c.tokenBucketUpdateChan:
				now := gc.run.now
				go gc.handleTokenBucketUpdateEvent(c.loopCtx, now)
			}
		}
	}()
}

// Stop stops ResourceGroupController service.
func (c *ResourceGroupsController) Stop() error {
	if c.loopCancel == nil {
		return errors.Errorf("resource groups controller does not start")
	}
	c.loopCancel()
	return nil
}

// tryGetResourceGroup will try to get the resource group controller from local cache first,
// if the local cache misses, it will then call gRPC to fetch the resource group info from server.
func (c *ResourceGroupsController) tryGetResourceGroup(ctx context.Context, name string) (*groupCostController, error) {
	// Get from the local cache first.
	if tmp, ok := c.groupsController.Load(name); ok {
		return tmp.(*groupCostController), nil
	}
	// Call gRPC to fetch the resource group info.
	group, err := c.provider.GetResourceGroup(ctx, name)
	if err != nil {
		return nil, err
	}
	// Check again to prevent initializing the same resource group concurrently.
	if tmp, ok := c.groupsController.Load(name); ok {
		gc := tmp.(*groupCostController)
		return gc, nil
	}
	// Initialize the resource group controller.
	gc, err := newGroupCostController(group, c.config, c.lowTokenNotifyChan, c.tokenBucketUpdateChan)
	if err != nil {
		return nil, err
	}
	// TODO: re-init the state if user change mode from RU to RAW mode.
	gc.initRunState()
	// Check again to prevent initializing the same resource group concurrently.
	tmp, loaded := c.groupsController.LoadOrStore(group.GetName(), gc)
	if !loaded {
		log.Info("[resource group controller] create resource group cost controller", zap.String("name", group.GetName()))
	}
	return tmp.(*groupCostController), nil
}

func (c *ResourceGroupsController) cleanUpResourceGroup(ctx context.Context) error {
	groups, err := c.provider.ListResourceGroups(ctx)
	if err != nil {
		return errs.ErrClientListResourceGroup.FastGenByArgs(err.Error())
	}
	latestGroups := make(map[string]struct{})
	for _, group := range groups {
		latestGroups[group.GetName()] = struct{}{}
	}
	c.groupsController.Range(func(key, value any) bool {
		resourceGroupName := key.(string)
		if _, ok := latestGroups[resourceGroupName]; !ok {
			c.groupsController.Delete(key)
			return true
		}

		gc := value.(*groupCostController)
		// Check for stale resource groups, which will be deleted when consumption is continuously unchanged.
		gc.mu.Lock()
		latestConsumption := *gc.mu.consumption
		gc.mu.Unlock()
		if equalRU(latestConsumption, *gc.run.consumption) {
			if gc.tombstone {
				c.groupsController.Delete(resourceGroupName)
				return true
			}
			gc.tombstone = true
		} else {
			gc.tombstone = false
		}
		return true
	})
	return nil
}

func (c *ResourceGroupsController) updateRunState() {
	c.groupsController.Range(func(name, value any) bool {
		gc := value.(*groupCostController)
		gc.updateRunState()
		return true
	})
}

func (c *ResourceGroupsController) applyDegradedMode() {
	c.groupsController.Range(func(name, value any) bool {
		gc := value.(*groupCostController)
		gc.applyDegradedMode()
		return true
	})
}

func (c *ResourceGroupsController) updateAvgRequestResourcePerSec() {
	c.groupsController.Range(func(name, value any) bool {
		gc := value.(*groupCostController)
		gc.updateAvgRequestResourcePerSec()
		return true
	})
}

func (c *ResourceGroupsController) handleTokenBucketResponse(resp []*rmpb.TokenBucketResponse) {
	if c.responseDeadlineCh != nil {
		if c.run.responseDeadline.Stop() {
			select {
			case <-c.run.responseDeadline.C:
			default:
			}
		}
		c.responseDeadlineCh = nil
	}
	c.run.inDegradedMode = false
	for _, res := range resp {
		name := res.GetResourceGroupName()
		v, ok := c.groupsController.Load(name)
		if !ok {
			log.Warn("[resource group controller] a non-existent resource group was found when handle token response", zap.String("name", name))
			continue
		}
		gc := v.(*groupCostController)
		gc.handleTokenBucketResponse(res)
	}
}

func (c *ResourceGroupsController) collectTokenBucketRequests(ctx context.Context, source string, typ selectType) {
	c.run.currentRequests = make([]*rmpb.TokenBucketRequest, 0)
	c.groupsController.Range(func(name, value any) bool {
		gc := value.(*groupCostController)
		request := gc.collectRequestAndConsumption(typ)
		if request != nil {
			c.run.currentRequests = append(c.run.currentRequests, request)
		}
		return true
	})
	if len(c.run.currentRequests) > 0 {
		c.sendTokenBucketRequests(ctx, c.run.currentRequests, source)
	}
}

func (c *ResourceGroupsController) sendTokenBucketRequests(ctx context.Context, requests []*rmpb.TokenBucketRequest, source string) {
	now := time.Now()
	req := &rmpb.TokenBucketsRequest{
		Requests:              requests,
		TargetRequestPeriodMs: uint64(defaultTargetPeriod / time.Millisecond),
	}
	if c.config.DegradedModeWaitDuration > 0 && c.responseDeadlineCh == nil {
		c.run.responseDeadline.Reset(c.config.DegradedModeWaitDuration)
		c.responseDeadlineCh = c.run.responseDeadline.C
	}
	go func() {
		log.Debug("[resource group controller] send token bucket request", zap.Time("now", now), zap.Any("req", req.Requests), zap.String("source", source))
		resp, err := c.provider.AcquireTokenBuckets(ctx, req)
		if err != nil {
			// Don't log any errors caused by the stopper canceling the context.
			if !errors.ErrorEqual(err, context.Canceled) {
				log.L().Sugar().Infof("[resource group controller] token bucket rpc error: %v", err)
			}
			resp = nil
		}
		log.Debug("[resource group controller] token bucket response", zap.Time("now", time.Now()), zap.Any("resp", resp), zap.String("source", source), zap.Duration("latency", time.Since(now)))
		c.tokenResponseChan <- resp
	}()
}

// OnRequestWait is used to check whether resource group has enough tokens. It maybe needs wait some time.
func (c *ResourceGroupsController) OnRequestWait(
	ctx context.Context, resourceGroupName string, info RequestInfo,
) (*rmpb.Consumption, error) {
	gc, err := c.tryGetResourceGroup(ctx, resourceGroupName)
	if err != nil {
		return nil, err
	}
	return gc.onRequestWait(ctx, info)
}

// OnResponse is used to consume tokens after receiving response
func (c *ResourceGroupsController) OnResponse(
	resourceGroupName string, req RequestInfo, resp ResponseInfo,
) (*rmpb.Consumption, error) {
	tmp, ok := c.groupsController.Load(resourceGroupName)
	if !ok {
		log.Warn("[resource group controller] resource group name does not exist", zap.String("resourceGroupName", resourceGroupName))
		return &rmpb.Consumption{}, nil
	}
	return tmp.(*groupCostController).onResponse(req, resp)
}

type groupCostController struct {
	*rmpb.ResourceGroup
	mainCfg     *Config
	calculators []ResourceCalculator
	mode        rmpb.GroupMode

	handleRespFunc func(*rmpb.TokenBucketResponse)

	mu struct {
		sync.Mutex
		consumption *rmpb.Consumption
	}

	// fast path to make once token limit with un-limit burst.
	burstable *atomic.Bool

	lowRUNotifyChan       chan<- struct{}
	tokenBucketUpdateChan chan<- *groupCostController

	// run contains the state that is updated by the main loop.
	run struct {
		now             time.Time
		lastRequestTime time.Time

		// requestInProgress is set true when sending token bucket request.
		// And it is set false when reciving token bucket response.
		// This triggers a retry attempt on the next tick.
		requestInProgress bool

		// targetPeriod stores the value of the TargetPeriodSetting setting at the
		// last update.
		targetPeriod time.Duration

		// consumptions stores the last value of mu.consumption.
		// requestUnitConsumptions []*rmpb.RequestUnitItem
		// resourceConsumptions    []*rmpb.ResourceItem
		consumption *rmpb.Consumption

		// lastRequestUnitConsumptions []*rmpb.RequestUnitItem
		// lastResourceConsumptions    []*rmpb.ResourceItem
		lastRequestConsumption *rmpb.Consumption

		// initialRequestCompleted is set to true when the first token bucket
		// request completes successfully.
		initialRequestCompleted bool

		resourceTokens    map[rmpb.RawResourceType]*tokenCounter
		requestUnitTokens map[rmpb.RequestUnitType]*tokenCounter
	}

	tombstone bool
}

type tokenCounter struct {
	// avgRUPerSec is an exponentially-weighted moving average of the RU
	// consumption per second; used to estimate the RU requirements for the next
	// request.
	avgRUPerSec float64
	// lastSecRU is the consumption.RU value when avgRUPerSec was last updated.
	avgRUPerSecLastRU float64
	avgLastTime       time.Time

	notify struct {
		mu                         sync.Mutex
		setupNotificationCh        <-chan time.Time
		setupNotificationThreshold float64
		setupNotificationTimer     *time.Timer
	}

	lastDeadline time.Time
	lastRate     float64

	limiter *Limiter

	inDegradedMode bool
}

func newGroupCostController(
	group *rmpb.ResourceGroup,
	mainCfg *Config,
	lowRUNotifyChan chan struct{},
	tokenBucketUpdateChan chan *groupCostController,
) (*groupCostController, error) {
	switch group.Mode {
	case rmpb.GroupMode_RUMode:
		if group.RUSettings.RU == nil || group.RUSettings.RU.Settings == nil {
			return nil, errs.ErrClientResourceGroupConfigUnavailable.FastGenByArgs("not configured")
		}
	default:
		return nil, errs.ErrClientResourceGroupConfigUnavailable.FastGenByArgs("not supports the resource type")
	}

	gc := &groupCostController{
		ResourceGroup: group,
		mainCfg:       mainCfg,
		calculators: []ResourceCalculator{
			newKVCalculator(mainCfg),
			newSQLCalculator(mainCfg),
		},
		mode:                  group.GetMode(),
		tokenBucketUpdateChan: tokenBucketUpdateChan,
		lowRUNotifyChan:       lowRUNotifyChan,
		burstable:             &atomic.Bool{},
	}

	switch gc.mode {
	case rmpb.GroupMode_RUMode:
		gc.handleRespFunc = gc.handleRUTokenResponse
	case rmpb.GroupMode_RawMode:
		gc.handleRespFunc = gc.handleRawResourceTokenResponse
	}

	gc.mu.consumption = &rmpb.Consumption{}
	return gc, nil
}

func (gc *groupCostController) initRunState() {
	now := time.Now()
	gc.run.now = now
	gc.run.lastRequestTime = now
	gc.run.targetPeriod = defaultTargetPeriod
	gc.run.consumption = &rmpb.Consumption{}
	gc.run.lastRequestConsumption = &rmpb.Consumption{SqlLayerCpuTimeMs: getSQLProcessCPUTime(gc.mainCfg.isSingleGroupByKeyspace)}

	cfgFunc := func(tb *rmpb.TokenBucket) tokenBucketReconfigureArgs {
		cfg := tokenBucketReconfigureArgs{
			NewTokens: initialRequestUnits,
			NewBurst:  tb.Settings.BurstLimit,
			// This is to trigger token requests as soon as resource group start consuming tokens.
			NotifyThreshold: math.Max(initialRequestUnits-float64(tb.Settings.FillRate)*0.2, 1),
		}
		if cfg.NewBurst >= 0 {
			cfg.NewBurst = 0
		}
		return cfg
	}

	switch gc.mode {
	case rmpb.GroupMode_RUMode:
		gc.run.requestUnitTokens = make(map[rmpb.RequestUnitType]*tokenCounter)
		for typ := range requestUnitLimitTypeList {
			tb := getRUTokenBucketSetting(gc.ResourceGroup, typ)
			cfg := cfgFunc(tb)
			limiter := NewLimiterWithCfg(now, cfg, gc.lowRUNotifyChan)
			counter := &tokenCounter{
				limiter:     limiter,
				avgRUPerSec: 0,
				avgLastTime: now,
			}
			gc.run.requestUnitTokens[typ] = counter
		}
	case rmpb.GroupMode_RawMode:
		gc.run.resourceTokens = make(map[rmpb.RawResourceType]*tokenCounter)
		for typ := range requestResourceLimitTypeList {
			tb := getRawResourceTokenBucketSetting(gc.ResourceGroup, typ)
			cfg := cfgFunc(tb)
			limiter := NewLimiterWithCfg(now, cfg, gc.lowRUNotifyChan)
			counter := &tokenCounter{
				limiter:     limiter,
				avgRUPerSec: 0,
				avgLastTime: now,
			}
			gc.run.resourceTokens[typ] = counter
		}
	}
}

// applyDegradedMode is used to apply degraded mode for resource group which is in low-process.
func (gc *groupCostController) applyDegradedMode() {
	switch gc.mode {
	case rmpb.GroupMode_RawMode:
		gc.applyBasicConfigForRawResourceTokenCounter()
	case rmpb.GroupMode_RUMode:
		gc.applyBasicConfigForRUTokenCounters()
	}
}

func (gc *groupCostController) updateRunState() {
	newTime := time.Now()
	gc.mu.Lock()
	for _, calc := range gc.calculators {
		calc.Trickle(gc.mu.consumption)
	}
	*gc.run.consumption = *gc.mu.consumption
	gc.mu.Unlock()
	log.Debug("[resource group controller] update run state", zap.Any("request unit consumption", gc.run.consumption))
	gc.run.now = newTime
}

func (gc *groupCostController) updateAvgRequestResourcePerSec() {
	switch gc.mode {
	case rmpb.GroupMode_RawMode:
		gc.updateAvgRaWResourcePerSec()
	case rmpb.GroupMode_RUMode:
		gc.updateAvgRUPerSec()
	}
}

func (gc *groupCostController) handleTokenBucketUpdateEvent(ctx context.Context, now time.Time) {
	switch gc.mode {
	case rmpb.GroupMode_RawMode:
		for _, counter := range gc.run.resourceTokens {
			counter.notify.mu.Lock()
			ch := counter.notify.setupNotificationCh
			counter.notify.mu.Unlock()
			if ch == nil {
				continue
			}
			select {
			case <-ch:
				counter.notify.mu.Lock()
				counter.notify.setupNotificationTimer = nil
				counter.notify.setupNotificationCh = nil
				threshold := counter.notify.setupNotificationThreshold
				counter.notify.mu.Unlock()
				counter.limiter.SetupNotificationThreshold(now, threshold)
			case <-ctx.Done():
				return
			}
		}

	case rmpb.GroupMode_RUMode:
		for _, counter := range gc.run.requestUnitTokens {
			counter.notify.mu.Lock()
			ch := counter.notify.setupNotificationCh
			counter.notify.mu.Unlock()
			if ch == nil {
				continue
			}
			select {
			case <-ch:
				counter.notify.mu.Lock()
				counter.notify.setupNotificationTimer = nil
				counter.notify.setupNotificationCh = nil
				threshold := counter.notify.setupNotificationThreshold
				counter.notify.mu.Unlock()
				counter.limiter.SetupNotificationThreshold(now, threshold)
			case <-ctx.Done():
				return
			}
		}
	}
}

func (gc *groupCostController) updateAvgRaWResourcePerSec() {
	isBurstable := true
	for typ, counter := range gc.run.resourceTokens {
		if counter.limiter.GetBurst() >= 0 {
			isBurstable = false
		}
		if !gc.calcAvg(counter, getRawResourceValueFromConsumption(gc.run.consumption, typ)) {
			continue
		}
		log.Debug("[resource group controller] update avg raw resource per sec", zap.String("name", gc.Name), zap.String("type", rmpb.RawResourceType_name[int32(typ)]), zap.Float64("avgRUPerSec", counter.avgRUPerSec))
	}
	gc.burstable.Store(isBurstable)
}

func (gc *groupCostController) updateAvgRUPerSec() {
	isBurstable := true
	for typ, counter := range gc.run.requestUnitTokens {
		if counter.limiter.GetBurst() >= 0 {
			isBurstable = false
		}
		if !gc.calcAvg(counter, getRUValueFromConsumption(gc.run.consumption, typ)) {
			continue
		}
		log.Debug("[resource group controller] update avg ru per sec", zap.String("name", gc.Name), zap.String("type", rmpb.RequestUnitType_name[int32(typ)]), zap.Float64("avgRUPerSec", counter.avgRUPerSec))
	}
	gc.burstable.Store(isBurstable)
}

func (gc *groupCostController) calcAvg(counter *tokenCounter, new float64) bool {
	deltaDuration := gc.run.now.Sub(counter.avgLastTime)
	if deltaDuration <= 500*time.Millisecond {
		return false
	}
	delta := (new - counter.avgRUPerSecLastRU) / deltaDuration.Seconds()
	counter.avgRUPerSec = movingAvgFactor*counter.avgRUPerSec + (1-movingAvgFactor)*delta
	counter.avgLastTime = gc.run.now
	counter.avgRUPerSecLastRU = new
	return true
}

func (gc *groupCostController) shouldReportConsumption() bool {
	timeSinceLastRequest := gc.run.now.Sub(gc.run.lastRequestTime)
	if timeSinceLastRequest >= defaultTargetPeriod {
		if timeSinceLastRequest >= extendedReportingPeriodFactor*defaultTargetPeriod {
			return true
		}
		switch gc.Mode {
		case rmpb.GroupMode_RUMode:
			for typ := range requestUnitLimitTypeList {
				if getRUValueFromConsumption(gc.run.consumption, typ)-getRUValueFromConsumption(gc.run.lastRequestConsumption, typ) >= consumptionsReportingThreshold {
					return true
				}
			}
		case rmpb.GroupMode_RawMode:
			for typ := range requestResourceLimitTypeList {
				if getRawResourceValueFromConsumption(gc.run.consumption, typ)-getRawResourceValueFromConsumption(gc.run.lastRequestConsumption, typ) >= consumptionsReportingThreshold {
					return true
				}
			}
		}
	}
	return false
}

func (gc *groupCostController) handleTokenBucketResponse(resp *rmpb.TokenBucketResponse) {
	gc.run.requestInProgress = false
	gc.handleRespFunc(resp)
	if !gc.run.initialRequestCompleted {
		gc.run.initialRequestCompleted = true
		// This is the first successful request. Take back the initial RUs that we
		// used to pre-fill the bucket.
		for _, counter := range gc.run.resourceTokens {
			counter.limiter.RemoveTokens(gc.run.now, initialRequestUnits)
		}
		for _, counter := range gc.run.requestUnitTokens {
			counter.limiter.RemoveTokens(gc.run.now, initialRequestUnits)
		}
	}
}

func (gc *groupCostController) handleRawResourceTokenResponse(resp *rmpb.TokenBucketResponse) {
	for _, grantedTB := range resp.GetGrantedResourceTokens() {
		typ := grantedTB.GetType()
		counter, ok := gc.run.resourceTokens[typ]
		if !ok {
			log.Warn("[resource group controller] not support this resource type", zap.String("type", rmpb.RawResourceType_name[int32(typ)]))
			continue
		}
		gc.modifyTokenCounter(counter, grantedTB.GetGrantedTokens(), grantedTB.GetTrickleTimeMs())
	}
}

func (gc *groupCostController) handleRUTokenResponse(resp *rmpb.TokenBucketResponse) {
	for _, grantedTB := range resp.GetGrantedRUTokens() {
		typ := grantedTB.GetType()
		counter, ok := gc.run.requestUnitTokens[typ]
		if !ok {
			log.Warn("[resource group controller] not support this resource type", zap.String("type", rmpb.RawResourceType_name[int32(typ)]))
			continue
		}
		gc.modifyTokenCounter(counter, grantedTB.GetGrantedTokens(), grantedTB.GetTrickleTimeMs())
	}
}

func (gc *groupCostController) applyBasicConfigForRUTokenCounters() {
	for typ, counter := range gc.run.requestUnitTokens {
		if !counter.limiter.IsLowTokens() {
			continue
		}
		if counter.inDegradedMode {
			continue
		}
		counter.inDegradedMode = true
		initCounterNotify(counter)
		var cfg tokenBucketReconfigureArgs
		fillRate := getRUTokenBucketSetting(gc.ResourceGroup, typ)
		cfg.NewBurst = int64(fillRate.Settings.FillRate)
		cfg.NewRate = float64(fillRate.Settings.FillRate)
		failpoint.Inject("degradedModeRU", func() {
			cfg.NewRate = 99999999
		})
		counter.limiter.Reconfigure(gc.run.now, cfg, resetLowProcess())
		log.Info("[resource group controller] resource token bucket enter degraded mode", zap.String("resource group", gc.Name), zap.String("type", rmpb.RequestUnitType_name[int32(typ)]))
	}
}

func (gc *groupCostController) applyBasicConfigForRawResourceTokenCounter() {
	for typ, counter := range gc.run.resourceTokens {
		if !counter.limiter.IsLowTokens() {
			continue
		}
		initCounterNotify(counter)
		var cfg tokenBucketReconfigureArgs
		fillRate := getRawResourceTokenBucketSetting(gc.ResourceGroup, typ)
		cfg.NewBurst = int64(fillRate.Settings.FillRate)
		cfg.NewRate = float64(fillRate.Settings.FillRate)
		counter.limiter.Reconfigure(gc.run.now, cfg, resetLowProcess())
	}
}

func (gc *groupCostController) modifyTokenCounter(counter *tokenCounter, bucket *rmpb.TokenBucket, trickleTimeMs int64) {
	granted := bucket.GetTokens()
	if !counter.lastDeadline.IsZero() {
		// If last request came with a trickle duration, we may have RUs that were
		// not made available to the bucket yet; throw them together with the newly
		// granted RUs.
		if since := counter.lastDeadline.Sub(gc.run.now); since > 0 {
			granted += counter.lastRate * since.Seconds()
		}
	}
<<<<<<< HEAD
	counter.notify.mu.Lock()
	if counter.notify.setupNotificationTimer != nil {
		counter.notify.setupNotificationTimer.Stop()
		counter.notify.setupNotificationTimer = nil
		counter.notify.setupNotificationCh = nil
	}
	counter.notify.mu.Unlock()
=======
	initCounterNotify(counter)
	counter.inDegradedMode = false
	notifyThreshold := granted * notifyFraction
	if notifyThreshold < bufferRUs {
		notifyThreshold = bufferRUs
	}
>>>>>>> a330f0b5

	var cfg tokenBucketReconfigureArgs
	cfg.NewBurst = bucket.GetSettings().GetBurstLimit()
	// when trickleTimeMs equals zero, server has enough tokens and does not need to
	// limit client consume token. So all token is granted to client right now.
	if trickleTimeMs == 0 {
		cfg.NewTokens = granted
		cfg.NewRate = float64(bucket.GetSettings().FillRate)
		counter.lastDeadline = time.Time{}
		cfg.NotifyThreshold = granted * notifyFraction
		// In the non-trickle case, clients can be allowed to accumulate more tokens.
		if cfg.NewBurst >= 0 {
			if cfg.NotifyThreshold < float64(cfg.NewBurst) {
				cfg.NotifyThreshold = float64(cfg.NewBurst)
			}
			cfg.NewBurst = 0
		}
	} else {
		// Otherwise the granted token is delivered to the client by fill rate.
		cfg.NewTokens = 0
		trickleDuration := time.Duration(trickleTimeMs) * time.Millisecond
		deadline := gc.run.now.Add(trickleDuration)
		cfg.NewRate = float64(bucket.GetSettings().FillRate) + granted/trickleDuration.Seconds()

		timerDuration := trickleDuration - time.Second
		if timerDuration <= 0 {
			timerDuration = (trickleDuration + time.Second) / 2
		}
		counter.notify.mu.Lock()
		counter.notify.setupNotificationTimer = time.NewTimer(timerDuration)
		counter.notify.setupNotificationCh = counter.notify.setupNotificationTimer.C
		counter.notify.setupNotificationThreshold = 1
		counter.notify.mu.Unlock()
		counter.lastDeadline = deadline
		select {
		case gc.tokenBucketUpdateChan <- gc:
		default:
		}
	}

	counter.lastRate = cfg.NewRate
	counter.limiter.Reconfigure(gc.run.now, cfg, resetLowProcess())
}

func initCounterNotify(counter *tokenCounter) {
	counter.notify.mu.Lock()
	if counter.notify.setupNotificationTimer != nil {
		counter.notify.setupNotificationTimer.Stop()
		counter.notify.setupNotificationTimer = nil
		counter.notify.setupNotificationCh = nil
	}
	counter.notify.mu.Unlock()
}

func (gc *groupCostController) collectRequestAndConsumption(selectTyp selectType) *rmpb.TokenBucketRequest {
	req := &rmpb.TokenBucketRequest{
		ResourceGroupName: gc.ResourceGroup.GetName(),
	}
	// collect request resource
	selected := gc.run.requestInProgress
	switch gc.mode {
	case rmpb.GroupMode_RawMode:
		requests := make([]*rmpb.RawResourceItem, 0, len(requestResourceLimitTypeList))
		for typ, counter := range gc.run.resourceTokens {
			switch selectTyp {
			case periodicReport:
				selected = selected || gc.shouldReportConsumption()
				fallthrough
			case lowToken:
				if counter.limiter.IsLowTokens() {
					selected = true
				}
			}
			request := &rmpb.RawResourceItem{
				Type:  typ,
				Value: gc.calcRequest(counter),
			}
			requests = append(requests, request)
		}
		req.Request = &rmpb.TokenBucketRequest_RawResourceItems{
			RawResourceItems: &rmpb.TokenBucketRequest_RequestRawResource{
				RequestRawResource: requests,
			},
		}
	case rmpb.GroupMode_RUMode:
		requests := make([]*rmpb.RequestUnitItem, 0, len(requestUnitLimitTypeList))
		for typ, counter := range gc.run.requestUnitTokens {
			switch selectTyp {
			case periodicReport:
				selected = selected || gc.shouldReportConsumption()
				fallthrough
			case lowToken:
				if counter.limiter.IsLowTokens() {
					selected = true
				}
			}
			request := &rmpb.RequestUnitItem{
				Type:  typ,
				Value: gc.calcRequest(counter),
			}
			requests = append(requests, request)
		}
		req.Request = &rmpb.TokenBucketRequest_RuItems{
			RuItems: &rmpb.TokenBucketRequest_RequestRU{
				RequestRU: requests,
			},
		}
	}
	if !selected {
		return nil
	}

	deltaConsumption := &rmpb.Consumption{}
	*deltaConsumption = *gc.run.consumption
	sub(deltaConsumption, gc.run.lastRequestConsumption)
	req.ConsumptionSinceLastRequest = deltaConsumption

	*gc.run.lastRequestConsumption = *gc.run.consumption
	gc.run.lastRequestTime = time.Now()
	gc.run.requestInProgress = true
	return req
}

func (gc *groupCostController) calcRequest(counter *tokenCounter) float64 {
	value := counter.avgRUPerSec * gc.run.targetPeriod.Seconds() * needTokensAmplification
	value -= counter.limiter.AvailableTokens(gc.run.now)
	if value < 0 {
		value = 0
	}
	return value
}

func (gc *groupCostController) onRequestWait(
	ctx context.Context, info RequestInfo,
) (*rmpb.Consumption, error) {
	delta := &rmpb.Consumption{}
	for _, calc := range gc.calculators {
		calc.BeforeKVRequest(delta, info)
	}
	if !gc.burstable.Load() {
		var err error
		now := time.Now()
	retryLoop:
		for i := 0; i < maxRetry; i++ {
			switch gc.mode {
			case rmpb.GroupMode_RawMode:
				res := make([]*Reservation, 0, len(requestResourceLimitTypeList))
				for typ, counter := range gc.run.resourceTokens {
					if v := getRawResourceValueFromConsumption(delta, typ); v > 0 {
						res = append(res, counter.limiter.Reserve(ctx, gc.mainCfg.maxWaitDuration, now, v))
					}
				}
				if err = WaitReservations(ctx, now, res); err == nil {
					break retryLoop
				}
			case rmpb.GroupMode_RUMode:
				res := make([]*Reservation, 0, len(requestUnitLimitTypeList))
				for typ, counter := range gc.run.requestUnitTokens {
					if v := getRUValueFromConsumption(delta, typ); v > 0 {
						res = append(res, counter.limiter.Reserve(ctx, gc.mainCfg.maxWaitDuration, now, v))
					}
				}
				if err = WaitReservations(ctx, now, res); err == nil {
					break retryLoop
				}
			}
			time.Sleep(100 * time.Millisecond)
		}
		if err != nil {
			return nil, err
		}
	}
	gc.mu.Lock()
	add(gc.mu.consumption, delta)
	gc.mu.Unlock()
	return delta, nil
}

func (gc *groupCostController) onResponse(
	req RequestInfo, resp ResponseInfo,
) (*rmpb.Consumption, error) {
	delta := &rmpb.Consumption{}
	for _, calc := range gc.calculators {
		calc.AfterKVRequest(delta, req, resp)
	}
	if !gc.burstable.Load() {
		switch gc.mode {
		case rmpb.GroupMode_RawMode:
			for typ, counter := range gc.run.resourceTokens {
				if v := getRawResourceValueFromConsumption(delta, typ); v > 0 {
					counter.limiter.RemoveTokens(time.Now(), v)
				}
			}
		case rmpb.GroupMode_RUMode:
			for typ, counter := range gc.run.requestUnitTokens {
				if v := getRUValueFromConsumption(delta, typ); v > 0 {
					counter.limiter.RemoveTokens(time.Now(), v)
				}
			}
		}
	}
	gc.mu.Lock()
	add(gc.mu.consumption, delta)
	gc.mu.Unlock()
	return delta, nil
}

// CheckResourceGroupExist checks if groupsController map {rg.name -> resource group controller}
// contains name. Used for test only.
func (c *ResourceGroupsController) CheckResourceGroupExist(name string) bool {
	_, ok := c.groupsController.Load(name)
	return ok
}

// This is used for test only.
func (gc *groupCostController) getKVCalculator() *KVCalculator {
	for _, calc := range gc.calculators {
		if kvCalc, ok := calc.(*KVCalculator); ok {
			return kvCalc
		}
	}
	return nil
}<|MERGE_RESOLUTION|>--- conflicted
+++ resolved
@@ -32,16 +32,10 @@
 )
 
 const (
-<<<<<<< HEAD
-	requestUnitConfigPath   = "resource_group/ru_config"
+	controllerConfigPath    = "resource_group/controller"
 	maxRetry                = 3
 	maxNotificationChanLen  = 200
 	needTokensAmplification = 1.1
-=======
-	controllerConfigPath   = "resource_group/controller"
-	maxRetry               = 3
-	maxNotificationChanLen = 200
->>>>>>> a330f0b5
 )
 
 type selectType int
@@ -817,23 +811,8 @@
 			granted += counter.lastRate * since.Seconds()
 		}
 	}
-<<<<<<< HEAD
-	counter.notify.mu.Lock()
-	if counter.notify.setupNotificationTimer != nil {
-		counter.notify.setupNotificationTimer.Stop()
-		counter.notify.setupNotificationTimer = nil
-		counter.notify.setupNotificationCh = nil
-	}
-	counter.notify.mu.Unlock()
-=======
 	initCounterNotify(counter)
 	counter.inDegradedMode = false
-	notifyThreshold := granted * notifyFraction
-	if notifyThreshold < bufferRUs {
-		notifyThreshold = bufferRUs
-	}
->>>>>>> a330f0b5
-
 	var cfg tokenBucketReconfigureArgs
 	cfg.NewBurst = bucket.GetSettings().GetBurstLimit()
 	// when trickleTimeMs equals zero, server has enough tokens and does not need to
