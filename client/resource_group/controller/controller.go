--- conflicted
+++ resolved
@@ -564,7 +564,6 @@
 	}
 }
 
-<<<<<<< HEAD
 // applyDegradedMode is used to apply degraded mode for resource group which is in low-process.
 func (gc *groupCostController) applyDegradedMode() {
 	switch gc.mode {
@@ -575,10 +574,7 @@
 	}
 }
 
-func (gc *groupCostController) updateRunState(ctx context.Context) {
-=======
 func (gc *groupCostController) updateRunState() {
->>>>>>> a99ff9f6
 	newTime := time.Now()
 	gc.mu.Lock()
 	for _, calc := range gc.calculators {
